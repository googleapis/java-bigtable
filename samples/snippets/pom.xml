<?xml version='1.0' encoding='UTF-8'?>
<project xmlns="http://maven.apache.org/POM/4.0.0" xmlns:xsi="http://www.w3.org/2001/XMLSchema-instance" xsi:schemaLocation="http://maven.apache.org/POM/4.0.0 http://maven.apache.org/xsd/maven-4.0.0.xsd">
  <modelVersion>4.0.0</modelVersion>
  <groupId>com.google.cloud</groupId>
  <artifactId>google-cloud-bigtable-snippets</artifactId>
  <packaging>jar</packaging>
  <name>Google Cloud Bigtable Snippets</name>
  <url>https://github.com/googleapis/java-bigtable</url>

  <!--
    The parent pom defines common style checks and testing strategies for our samples.
    Removing or replacing it should not affect the execution of the samples in anyway.
  -->
  <parent>
    <groupId>com.google.cloud.samples</groupId>
    <artifactId>shared-configuration</artifactId>
    <version>1.2.0</version>
  </parent>

  <properties>
    <maven.compiler.target>1.8</maven.compiler.target>
    <maven.compiler.source>1.8</maven.compiler.source>
    <project.build.sourceEncoding>UTF-8</project.build.sourceEncoding>
  </properties>


  <!-- [START bigtable_install_with_bom] -->
  <dependencyManagement>
    <dependencies>
      <dependency>
        <groupId>com.google.cloud</groupId>
        <artifactId>libraries-bom</artifactId>
<<<<<<< HEAD
        <version>26.1.1</version>
=======
        <version>26.1.5</version>
>>>>>>> cf93932b
        <type>pom</type>
        <scope>import</scope>
      </dependency>
    </dependencies>
  </dependencyManagement>

  <dependencies>
    <dependency>
      <groupId>com.google.cloud</groupId>
      <artifactId>google-cloud-bigtable</artifactId>
    </dependency>
    <!-- [END bigtable_install_with_bom] -->

    <dependency>
      <groupId>junit</groupId>
      <artifactId>junit</artifactId>
      <version>4.13.2</version>
      <scope>test</scope>
    </dependency>
    <dependency>
      <groupId>com.google.truth</groupId>
      <artifactId>truth</artifactId>
      <version>1.1.3</version>
      <scope>test</scope>
    </dependency>
  </dependencies>
</project><|MERGE_RESOLUTION|>--- conflicted
+++ resolved
@@ -30,11 +30,7 @@
       <dependency>
         <groupId>com.google.cloud</groupId>
         <artifactId>libraries-bom</artifactId>
-<<<<<<< HEAD
-        <version>26.1.1</version>
-=======
         <version>26.1.5</version>
->>>>>>> cf93932b
         <type>pom</type>
         <scope>import</scope>
       </dependency>
