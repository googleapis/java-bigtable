<?xml version='1.0' encoding='UTF-8'?>
<project xmlns="http://maven.apache.org/POM/4.0.0" xmlns:xsi="http://www.w3.org/2001/XMLSchema-instance" xsi:schemaLocation="http://maven.apache.org/POM/4.0.0 http://maven.apache.org/xsd/maven-4.0.0.xsd">
  <modelVersion>4.0.0</modelVersion>
  <groupId>com.google.cloud</groupId>
  <artifactId>google-cloud-bigtable-snapshot</artifactId>
  <packaging>jar</packaging>
  <name>Google Cloud Bigtable Snapshot Samples</name>
  <url>https://github.com/googleapis/java-bigtable</url>

  <!--
    The parent pom defines common style checks and testing strategies for our samples.
    Removing or replacing it should not affect the execution of the samples in anyway.
  -->
  <parent>
    <groupId>com.google.cloud.samples</groupId>
    <artifactId>shared-configuration</artifactId>
    <version>1.2.0</version>
  </parent>

  <properties>
    <maven.compiler.target>1.8</maven.compiler.target>
    <maven.compiler.source>1.8</maven.compiler.source>
    <project.build.sourceEncoding>UTF-8</project.build.sourceEncoding>
  </properties>

  <!-- {x-version-update-start:google-cloud-bigtable:current} -->
  <dependencies>
    <dependency>
      <groupId>com.google.cloud</groupId>
      <artifactId>google-cloud-bigtable</artifactId>
<<<<<<< HEAD
      <version>2.17.1-SNAPSHOT</version>
=======
      <version>2.17.2-SNAPSHOT</version>
>>>>>>> 0e471161
    </dependency>
  <!-- {x-version-update-end} -->

    <dependency>
      <groupId>junit</groupId>
      <artifactId>junit</artifactId>
      <version>4.13.2</version>
      <scope>test</scope>
    </dependency>
    <dependency>
      <groupId>com.google.truth</groupId>
      <artifactId>truth</artifactId>
      <version>1.1.3</version>
      <scope>test</scope>
    </dependency>
  </dependencies>

  <!-- compile and run all snippet tests -->
  <build>
    <plugins>
      <plugin>
        <groupId>org.codehaus.mojo</groupId>
        <artifactId>build-helper-maven-plugin</artifactId>
        <version>3.3.0</version>
        <executions>
          <execution>
            <id>add-snippets-source</id>
            <goals>
              <goal>add-source</goal>
            </goals>
            <configuration>
              <sources>
                <source>../snippets/src/main/java</source>
              </sources>
            </configuration>
          </execution>
          <execution>
            <id>add-snippets-tests</id>
            <goals>
              <goal>add-test-source</goal>
            </goals>
            <configuration>
              <sources>
                <source>../snippets/src/test/java</source>
              </sources>
            </configuration>
          </execution>
        </executions>
      </plugin>
    </plugins>
  </build>
</project><|MERGE_RESOLUTION|>--- conflicted
+++ resolved
@@ -28,11 +28,7 @@
     <dependency>
       <groupId>com.google.cloud</groupId>
       <artifactId>google-cloud-bigtable</artifactId>
-<<<<<<< HEAD
-      <version>2.17.1-SNAPSHOT</version>
-=======
       <version>2.17.2-SNAPSHOT</version>
->>>>>>> 0e471161
     </dependency>
   <!-- {x-version-update-end} -->
 
