--- conflicted
+++ resolved
@@ -50,32 +50,20 @@
 If you are using Gradle 5.x or later, add this to your dependencies:
 
 ```Groovy
-<<<<<<< HEAD
-implementation platform('com.google.cloud:libraries-bom:26.1.5')
-=======
 implementation platform('com.google.cloud:libraries-bom:26.18.0')
->>>>>>> fba2c49e
 
 implementation 'com.google.cloud:google-cloud-bigtable'
 ```
 If you are using Gradle without BOM, add this to your dependencies:
 
 ```Groovy
-<<<<<<< HEAD
-implementation 'com.google.cloud:google-cloud-bigtable:2.17.0'
-=======
 implementation 'com.google.cloud:google-cloud-bigtable:2.24.1'
->>>>>>> fba2c49e
 ```
 
 If you are using SBT, add this to your dependencies:
 
 ```Scala
-<<<<<<< HEAD
-libraryDependencies += "com.google.cloud" % "google-cloud-bigtable" % "2.17.0"
-=======
 libraryDependencies += "com.google.cloud" % "google-cloud-bigtable" % "2.24.1"
->>>>>>> fba2c49e
 ```
 <!-- {x-version-update-end} -->
 
