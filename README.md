--- conflicted
+++ resolved
@@ -19,11 +19,7 @@
     <dependency>
       <groupId>com.google.cloud</groupId>
       <artifactId>libraries-bom</artifactId>
-<<<<<<< HEAD
-      <version>26.1.5</version>
-=======
       <version>26.3.0</version>
->>>>>>> 0e471161
       <type>pom</type>
       <scope>import</scope>
     </dependency>
@@ -45,11 +41,7 @@
 <dependency>
   <groupId>com.google.cloud</groupId>
   <artifactId>google-cloud-bigtable</artifactId>
-<<<<<<< HEAD
-  <version>2.17.0</version>
-=======
   <version>2.17.1</version>
->>>>>>> 0e471161
 </dependency>
 
 ```
@@ -57,32 +49,20 @@
 If you are using Gradle 5.x or later, add this to your dependencies:
 
 ```Groovy
-<<<<<<< HEAD
-implementation platform('com.google.cloud:libraries-bom:26.1.5')
-=======
 implementation platform('com.google.cloud:libraries-bom:26.3.0')
->>>>>>> 0e471161
 
 implementation 'com.google.cloud:google-cloud-bigtable'
 ```
 If you are using Gradle without BOM, add this to your dependencies:
 
 ```Groovy
-<<<<<<< HEAD
-implementation 'com.google.cloud:google-cloud-bigtable:2.17.0'
-=======
 implementation 'com.google.cloud:google-cloud-bigtable:2.17.1'
->>>>>>> 0e471161
 ```
 
 If you are using SBT, add this to your dependencies:
 
 ```Scala
-<<<<<<< HEAD
-libraryDependencies += "com.google.cloud" % "google-cloud-bigtable" % "2.17.0"
-=======
 libraryDependencies += "com.google.cloud" % "google-cloud-bigtable" % "2.17.1"
->>>>>>> 0e471161
 ```
 
 ## Authentication
@@ -239,19 +219,9 @@
 [Cloud Monitoring](https://cloud.google.com/monitoring/docs/monitoring-overview) under the
 `bigtable.googleapis.com/client` namespace.
 
-<<<<<<< HEAD
-Please fill out this [Google Form](https://forms.gle/xuhu6vCunn2MjV2m9) to sign up for the private preview of this
-feature. And enable it by setting:
-
-```java
-BigtableDataSettings.enableBuiltinMetrics();
-```
-  
-=======
 This feature is available once you upgrade to version 2.16.0 and above.
 Follow the guide on https://cloud.google.com/bigtable/docs/client-side-metrics-setup to enable.
 
->>>>>>> 0e471161
 ## Client request tracing: OpenCensus Tracing
 
 Cloud Bigtable client supports [OpenCensus Tracing](https://opencensus.io/tracing/),
