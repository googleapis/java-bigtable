--- conflicted
+++ resolved
@@ -105,19 +105,7 @@
     tableAdmin = testEnvRule.env().getTableAdminClientForInstance(targetInstance);
     dataClient = testEnvRule.env().getDataClientForInstance(targetInstance);
 
-<<<<<<< HEAD
     testTable = createAndPopulateTestTable(tableAdmin, dataClient);
-=======
-    List<ApiFuture<?>> futures = Lists.newArrayList();
-    for (int i = 0; i < 10; i++) {
-      ApiFuture<Void> future =
-          dataClient.mutateRowAsync(
-              RowMutation.create(testTable.getId(), "test-row-" + i)
-                  .setCell("cf1", ByteString.EMPTY, ByteString.copyFrom(rowBytes)));
-      futures.add(future);
-    }
-    ApiFutures.allAsList(futures).get(3, TimeUnit.MINUTES);
->>>>>>> b4dfdddc
   }
 
   @AfterClass
@@ -295,7 +283,7 @@
   public void crossInstanceRestoreTest()
       throws InterruptedException, IOException, ExecutionException, TimeoutException {
     String backupId = generateId("cross-" + TEST_BACKUP_SUFFIX);
-    String restoredTableId = generateId("restored-table");
+    String restoredTableId = generateId("restored-table-2");
 
     // Set up a new instance to test cross-instance restore. The source backup is stored in this
     // instance.
@@ -406,7 +394,7 @@
       ApiFuture<Void> future =
           dataClient.mutateRowAsync(
               RowMutation.create(testTable.getId(), "test-row-" + i)
-                  .setCell("cf1", "", rowBytes.toString()));
+                  .setCell("cf1", ByteString.EMPTY, ByteString.copyFrom(rowBytes)));
       futures.add(future);
     }
     ApiFutures.allAsList(futures).get(3, TimeUnit.MINUTES);
