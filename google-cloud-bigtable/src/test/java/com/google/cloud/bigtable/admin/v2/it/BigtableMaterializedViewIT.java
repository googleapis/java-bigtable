/*
 * Copyright 2025 Google LLC
 *
 * Licensed under the Apache License, Version 2.0 (the "License");
 * you may not use this file except in compliance with the License.
 * You may obtain a copy of the License at
 *
 *    https://www.apache.org/licenses/LICENSE-2.0
 *
 * Unless required by applicable law or agreed to in writing, software
 * distributed under the License is distributed on an "AS IS" BASIS,
 * WITHOUT WARRANTIES OR CONDITIONS OF ANY KIND, either express or implied.
 * See the License for the specific language governing permissions and
 * limitations under the License.
 */

package com.google.cloud.bigtable.admin.v2.it;

import static com.google.common.truth.Truth.assertWithMessage;
import static com.google.common.truth.TruthJUnit.assume;
import static org.junit.Assert.fail;

import com.google.api.gax.rpc.FailedPreconditionException;
import com.google.api.gax.rpc.NotFoundException;
import com.google.cloud.bigtable.admin.v2.BigtableInstanceAdminClient;
import com.google.cloud.bigtable.admin.v2.BigtableTableAdminClient;
import com.google.cloud.bigtable.admin.v2.models.CreateInstanceRequest;
import com.google.cloud.bigtable.admin.v2.models.CreateMaterializedViewRequest;
import com.google.cloud.bigtable.admin.v2.models.CreateTableRequest;
import com.google.cloud.bigtable.admin.v2.models.MaterializedView;
import com.google.cloud.bigtable.admin.v2.models.StorageType;
import com.google.cloud.bigtable.admin.v2.models.Table;
import com.google.cloud.bigtable.admin.v2.models.UpdateMaterializedViewRequest;
import com.google.cloud.bigtable.test_helpers.env.EmulatorEnv;
import com.google.cloud.bigtable.test_helpers.env.PrefixGenerator;
import com.google.cloud.bigtable.test_helpers.env.TestEnvRule;
import io.grpc.StatusRuntimeException;
import java.io.IOException;
import java.util.List;
import java.util.logging.Logger;
import org.junit.After;
import org.junit.Before;
import org.junit.BeforeClass;
import org.junit.ClassRule;
import org.junit.Rule;
import org.junit.Test;
import org.junit.runner.RunWith;
import org.junit.runners.JUnit4;

@RunWith(JUnit4.class)
public class BigtableMaterializedViewIT {
  @ClassRule public static final TestEnvRule testEnvRule = new TestEnvRule();
  @Rule public final PrefixGenerator prefixGenerator = new PrefixGenerator();
  private static final Logger LOGGER = Logger.getLogger(BigtableMaterializedViewIT.class.getName());
  private static final int[] BACKOFF_DURATION = {2, 4, 8, 16, 32, 64, 128, 256, 512, 1024};

  private BigtableInstanceAdminClient client;
  private BigtableTableAdminClient tableAdminClient;
  private Table testTable;
  private String instanceId = "";

  // TODO: Update this test once emulator supports InstanceAdmin operation
  // https://github.com/googleapis/google-cloud-go/issues/1069
  @BeforeClass
  public static void validatePlatform() throws IOException {
    assume()
        .withMessage("BigtableInstanceAdminClient doesn't support on Emulator")
        .that(testEnvRule.env())
        .isNotInstanceOf(EmulatorEnv.class);
  }

  @Before
  public void setUp() throws InterruptedException, IOException {
    client = testEnvRule.env().getInstanceAdminClient();

<<<<<<< HEAD
    Instance instance =
        client.createInstance(
            CreateInstanceRequest.of(new PrefixGenerator().newPrefix())
                .setDisplayName("BigtableMaterializedViewIT")
                .addCluster("my-cluster", "us-east1-c", 3, StorageType.SSD));
    instanceId = instance.getId();
    tableAdminClient =
        BigtableTableAdminClient.create(testEnvRule.env().getProjectId(), instanceId);
=======
    instanceId = new PrefixGenerator().newPrefix();
    client.createInstance(
        CreateInstanceRequest.of(instanceId)
            .setDisplayName("BigtableMaterializedViewIT")
            .addCluster(
                instanceId + "-c1", testEnvRule.env().getPrimaryZone(), 1, StorageType.SSD));
    tableAdminClient = testEnvRule.env().getTableAdminClientForInstance(instanceId);

    testTable = createTestTable(tableAdminClient);
>>>>>>> 9096e700
  }

  @After
  public void deleteInstance() {
    if (!instanceId.isEmpty()) {
      client.deleteInstance(instanceId);
    }
  }

  @Test
  public void createMaterializedViewAndGetMaterializedViewTest() {
    String materializedViewId = prefixGenerator.newPrefix();

    CreateMaterializedViewRequest request =
        CreateMaterializedViewRequest.of(instanceId, materializedViewId)
            .setQuery(getQuery())
            .setDeletionProtection(false);
    try {
      MaterializedView response = client.createMaterializedView(request);
      assertWithMessage("Got wrong materialized view Id in CreateMaterializedView")
          .that(response.getId())
          .isEqualTo(materializedViewId);
      assertWithMessage("Got wrong deletion protection in CreateMaterializedView")
          .that(response.isDeletionProtected())
          .isFalse();
      assertWithMessage("Got wrong deletion protection in CreateMaterializedView")
          .that(response.getQuery())
          .isEqualTo(getQuery());

      response = client.getMaterializedView(instanceId, materializedViewId);
      assertWithMessage("Got wrong materialized view Id in getMaterializedView")
          .that(response.getId())
          .isEqualTo(materializedViewId);
      assertWithMessage("Got wrong deletion protection in getMaterializedView")
          .that(response.isDeletionProtected())
          .isFalse();
      assertWithMessage("Got wrong deletion protection in getMaterializedView")
          .that(response.getQuery())
          .isEqualTo(getQuery());
    } finally {
      client.deleteMaterializedView(instanceId, materializedViewId);
    }
  }

  @Test
  public void listMaterializedViewsTest() {
    String materializedViewId = prefixGenerator.newPrefix();

    try {
      MaterializedView materializedView =
          client.createMaterializedView(createMaterializedViewRequest(materializedViewId));

      List<MaterializedView> response = client.listMaterializedViews(instanceId);
      assertWithMessage("Got wrong materialized view Ids in listMaterializedViews")
          .that(response)
          .contains(materializedView);
    } finally {
      client.deleteMaterializedView(instanceId, materializedViewId);
    }
  }

  @Test
  public void updateMaterializedViewAndDeleteMaterializedViewTest() throws InterruptedException {
    String materializedViewId = prefixGenerator.newPrefix();

    // Create a deletion-protected materialized view.
    CreateMaterializedViewRequest request =
        createMaterializedViewRequest(materializedViewId).setDeletionProtection(true);

    MaterializedView response = client.createMaterializedView(request);
    assertWithMessage("Got wrong deletion protection in CreateMaterializedView")
        .that(response.isDeletionProtected())
        .isTrue();

    // We should not be able to delete the materialized view.
    try {
      client.deleteMaterializedView(instanceId, materializedViewId);
      fail("A delete-protected materialized view should not have been able to be deleted");
    } catch (FailedPreconditionException e) {
      assertWithMessage("Incorrect exception type")
          .that(e.getCause())
          .isInstanceOf(StatusRuntimeException.class);
    }

    // Update the deletion protection bit of the materialized view.
    UpdateMaterializedViewRequest updateRequest =
        UpdateMaterializedViewRequest.of(response).setDeletionProtection(false);
    response = client.updateMaterializedView(updateRequest);
    assertWithMessage("Got wrong deletion protection in UpdateMaterializedView")
        .that(response.isDeletionProtected())
        .isFalse();

    // Now we should be able to successfully delete the MaterializedView.
    client.deleteMaterializedView(instanceId, materializedViewId);
    try {
      for (int i = 0; i < BACKOFF_DURATION.length; i++) {
        client.getMaterializedView(instanceId, materializedViewId);

        LOGGER.info(
            "Wait for "
                + BACKOFF_DURATION[i]
                + " seconds for deleting materialized view "
                + materializedViewId);
        Thread.sleep(BACKOFF_DURATION[i] * 1000);
      }
      fail("MaterializedView was not deleted.");
    } catch (NotFoundException e) {
      assertWithMessage("Incorrect exception type")
          .that(e.getCause())
          .isInstanceOf(StatusRuntimeException.class);
    }
  }

  private CreateMaterializedViewRequest createMaterializedViewRequest(String materializedViewId) {
    return CreateMaterializedViewRequest.of(instanceId, materializedViewId).setQuery(getQuery());
  }

  private String getQuery() {
    return "SELECT _key, MAX(cf1['column']) as column FROM `"
        + testTable.getId()
        + "` GROUP BY _key";
  }

  private Table createTestTable(BigtableTableAdminClient tableAdmin) throws InterruptedException {
    String tableId = PrefixGenerator.newPrefix("BigtableMaterializedViewIT#createTestTable");
    Table testTable = tableAdmin.createTable(CreateTableRequest.of(tableId).addFamily("cf1"));

    return testTable;
  }
}<|MERGE_RESOLUTION|>--- conflicted
+++ resolved
@@ -73,16 +73,6 @@
   public void setUp() throws InterruptedException, IOException {
     client = testEnvRule.env().getInstanceAdminClient();
 
-<<<<<<< HEAD
-    Instance instance =
-        client.createInstance(
-            CreateInstanceRequest.of(new PrefixGenerator().newPrefix())
-                .setDisplayName("BigtableMaterializedViewIT")
-                .addCluster("my-cluster", "us-east1-c", 3, StorageType.SSD));
-    instanceId = instance.getId();
-    tableAdminClient =
-        BigtableTableAdminClient.create(testEnvRule.env().getProjectId(), instanceId);
-=======
     instanceId = new PrefixGenerator().newPrefix();
     client.createInstance(
         CreateInstanceRequest.of(instanceId)
@@ -92,7 +82,6 @@
     tableAdminClient = testEnvRule.env().getTableAdminClientForInstance(instanceId);
 
     testTable = createTestTable(tableAdminClient);
->>>>>>> 9096e700
   }
 
   @After
