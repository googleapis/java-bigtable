--- conflicted
+++ resolved
@@ -48,12 +48,8 @@
             .addFamily("another-family", GCRULES.maxAge(100, TimeUnit.HOURS))
             .addSplit(splitKey)
             .addSplit(secondSplitKey)
-<<<<<<< HEAD
-            .addChangeStreamRetentionDuration(Duration.ofHours(24));
-=======
-            .addChangeStreamRetention(Duration.ofHours(24))
+            .addChangeStreamRetentionDuration(Duration.ofHours(24))
             .setDeletionProtection(true);
->>>>>>> 687b6df1
 
     com.google.bigtable.admin.v2.CreateTableRequest requestProto =
         com.google.bigtable.admin.v2.CreateTableRequest.newBuilder()
