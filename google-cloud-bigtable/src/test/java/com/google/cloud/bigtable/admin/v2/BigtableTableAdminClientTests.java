/*
 * Copyright 2018 Google LLC
 *
 * Licensed under the Apache License, Version 2.0 (the "License");
 * you may not use this file except in compliance with the License.
 * You may obtain a copy of the License at
 *
 *     https://www.apache.org/licenses/LICENSE-2.0
 *
 * Unless required by applicable law or agreed to in writing, software
 * distributed under the License is distributed on an "AS IS" BASIS,
 * WITHOUT WARRANTIES OR CONDITIONS OF ANY KIND, either express or implied.
 * See the License for the specific language governing permissions and
 * limitations under the License.
 */
package com.google.cloud.bigtable.admin.v2;

import static com.google.common.truth.Truth.assertThat;

import com.google.api.core.ApiFuture;
import com.google.api.core.ApiFutures;
import com.google.api.gax.grpc.GrpcStatusCode;
import com.google.api.gax.longrunning.OperationFuture;
import com.google.api.gax.longrunning.OperationFutures;
import com.google.api.gax.longrunning.OperationSnapshot;
import com.google.api.gax.rpc.NotFoundException;
import com.google.api.gax.rpc.OperationCallable;
import com.google.api.gax.rpc.UnaryCallable;
import com.google.api.gax.rpc.testing.FakeOperationSnapshot;
import com.google.bigtable.admin.v2.Backup.State;
import com.google.bigtable.admin.v2.BackupInfo;
import com.google.bigtable.admin.v2.ChangeStreamConfig;
import com.google.bigtable.admin.v2.ColumnFamily;
import com.google.bigtable.admin.v2.CreateBackupMetadata;
import com.google.bigtable.admin.v2.DeleteBackupRequest;
import com.google.bigtable.admin.v2.DeleteTableRequest;
import com.google.bigtable.admin.v2.DropRowRangeRequest;
import com.google.bigtable.admin.v2.GcRule;
import com.google.bigtable.admin.v2.GetBackupRequest;
import com.google.bigtable.admin.v2.GetTableRequest;
import com.google.bigtable.admin.v2.ListBackupsRequest;
import com.google.bigtable.admin.v2.ListTablesRequest;
import com.google.bigtable.admin.v2.ModifyColumnFamiliesRequest.Modification;
import com.google.bigtable.admin.v2.RestoreSourceType;
import com.google.bigtable.admin.v2.RestoreTableMetadata;
import com.google.bigtable.admin.v2.Table.ClusterState;
import com.google.bigtable.admin.v2.Table.View;
import com.google.bigtable.admin.v2.TableName;
import com.google.bigtable.admin.v2.UpdateTableMetadata;
import com.google.cloud.Identity;
import com.google.cloud.Policy;
import com.google.cloud.Role;
import com.google.cloud.bigtable.admin.v2.BaseBigtableTableAdminClient.ListBackupsPage;
import com.google.cloud.bigtable.admin.v2.BaseBigtableTableAdminClient.ListBackupsPagedResponse;
import com.google.cloud.bigtable.admin.v2.BaseBigtableTableAdminClient.ListTablesPage;
import com.google.cloud.bigtable.admin.v2.BaseBigtableTableAdminClient.ListTablesPagedResponse;
import com.google.cloud.bigtable.admin.v2.internal.NameUtil;
import com.google.cloud.bigtable.admin.v2.models.Backup;
import com.google.cloud.bigtable.admin.v2.models.CreateBackupRequest;
import com.google.cloud.bigtable.admin.v2.models.CreateTableRequest;
import com.google.cloud.bigtable.admin.v2.models.EncryptionInfo;
import com.google.cloud.bigtable.admin.v2.models.ModifyColumnFamiliesRequest;
import com.google.cloud.bigtable.admin.v2.models.RestoreTableRequest;
import com.google.cloud.bigtable.admin.v2.models.RestoredTableResult;
import com.google.cloud.bigtable.admin.v2.models.Table;
import com.google.cloud.bigtable.admin.v2.models.UpdateBackupRequest;
import com.google.cloud.bigtable.admin.v2.stub.EnhancedBigtableTableAdminStub;
import com.google.common.collect.ImmutableList;
import com.google.common.collect.Lists;
import com.google.common.io.BaseEncoding;
import com.google.longrunning.Operation;
import com.google.protobuf.ByteString;
import com.google.protobuf.Duration;
import com.google.protobuf.Empty;
import com.google.protobuf.Timestamp;
import com.google.protobuf.util.Timestamps;
import io.grpc.Status;
import io.grpc.Status.Code;
import java.util.List;
import java.util.Map;
import java.util.concurrent.ExecutionException;
import java.util.concurrent.atomic.AtomicBoolean;
import org.junit.Before;
import org.junit.Rule;
import org.junit.Test;
import org.junit.runner.RunWith;
import org.junit.runners.JUnit4;
import org.mockito.ArgumentMatchers;
import org.mockito.Mock;
import org.mockito.Mockito;
import org.mockito.junit.MockitoJUnit;
import org.mockito.junit.MockitoRule;
import org.mockito.stubbing.Answer;
import org.threeten.bp.Instant;

@RunWith(JUnit4.class)
/**
 * Tests for {@link BigtableTableAdminClient}. This test class uses Mockito so it has been
 * explicitly excluded from Native Image testing by not following the naming convention of (IT* and
 * *ClientTest).
 */
public class BigtableTableAdminClientTests {
  @Rule public final MockitoRule mockitoRule = MockitoJUnit.rule();

  private static final String PROJECT_ID = "my-project";
  private static final String INSTANCE_ID = "my-instance";
  private static final String TABLE_ID = "my-table";
  private static final String CLUSTER_ID = "my-cluster";
  private static final String BACKUP_ID = "my-backup";

  private static final String INSTANCE_NAME = NameUtil.formatInstanceName(PROJECT_ID, INSTANCE_ID);
  private static final String TABLE_NAME =
      NameUtil.formatTableName(PROJECT_ID, INSTANCE_ID, TABLE_ID);

  private BigtableTableAdminClient adminClient;
  @Mock private EnhancedBigtableTableAdminStub mockStub;

  @Mock
  private UnaryCallable<
          com.google.bigtable.admin.v2.CreateTableRequest, com.google.bigtable.admin.v2.Table>
      mockCreateTableCallable;

  @Mock
  private OperationCallable<
          com.google.bigtable.admin.v2.UpdateTableRequest,
          com.google.bigtable.admin.v2.Table,
          UpdateTableMetadata>
      mockUpdateTableOperationCallable;

  @Mock
  private UnaryCallable<
          com.google.bigtable.admin.v2.ModifyColumnFamiliesRequest,
          com.google.bigtable.admin.v2.Table>
      mockModifyTableCallable;

  @Mock private UnaryCallable<DeleteTableRequest, Empty> mockDeleteTableCallable;

  @Mock
  private UnaryCallable<GetTableRequest, com.google.bigtable.admin.v2.Table> mockGetTableCallable;

  @Mock private UnaryCallable<ListTablesRequest, ListTablesPagedResponse> mockListTableCallable;
  @Mock private UnaryCallable<DropRowRangeRequest, Empty> mockDropRowRangeCallable;
  @Mock private UnaryCallable<TableName, Void> mockAwaitReplicationCallable;

  @Mock
  private OperationCallable<
          com.google.bigtable.admin.v2.CreateBackupRequest,
          com.google.bigtable.admin.v2.Backup,
          CreateBackupMetadata>
      mockCreateBackupOperationCallable;

  @Mock
  private OperationCallable<
          com.google.bigtable.admin.v2.UpdateTableRequest,
          com.google.bigtable.admin.v2.Table,
          UpdateTableMetadata>
      mockUpdateTableOperationCallable;

  @Mock
  private UnaryCallable<GetBackupRequest, com.google.bigtable.admin.v2.Backup>
      mockGetBackupCallable;

  @Mock
  private UnaryCallable<
          com.google.bigtable.admin.v2.UpdateBackupRequest, com.google.bigtable.admin.v2.Backup>
      mockUpdateBackupCallable;

  @Mock private UnaryCallable<ListBackupsRequest, ListBackupsPagedResponse> mockListBackupCallable;
  @Mock private UnaryCallable<DeleteBackupRequest, Empty> mockDeleteBackupCallable;

  @Mock
  private UnaryCallable<com.google.bigtable.admin.v2.RestoreTableRequest, Operation>
      mockRestoreTableCallable;

  @Mock
  private OperationCallable<
          com.google.bigtable.admin.v2.RestoreTableRequest,
          com.google.bigtable.admin.v2.Table,
          RestoreTableMetadata>
      mockRestoreTableOperationCallable;

  @Mock
  private UnaryCallable<com.google.iam.v1.GetIamPolicyRequest, com.google.iam.v1.Policy>
      mockGetIamPolicyCallable;

  @Mock
  private UnaryCallable<com.google.iam.v1.SetIamPolicyRequest, com.google.iam.v1.Policy>
      mockSetIamPolicyCallable;

  @Mock
  private UnaryCallable<
          com.google.iam.v1.TestIamPermissionsRequest, com.google.iam.v1.TestIamPermissionsResponse>
      mockTestIamPermissionsCallable;

  @Before
  public void setUp() {
    adminClient = BigtableTableAdminClient.create(PROJECT_ID, INSTANCE_ID, mockStub);
  }

  @Test
  public void testCreateTable() {
    // Setup
    Mockito.when(mockStub.createTableCallable()).thenReturn(mockCreateTableCallable);

    com.google.bigtable.admin.v2.CreateTableRequest expectedRequest =
        com.google.bigtable.admin.v2.CreateTableRequest.newBuilder()
            .setParent(INSTANCE_NAME)
            .setTableId(TABLE_ID)
            .build();

    com.google.bigtable.admin.v2.Table expectedResponse =
        com.google.bigtable.admin.v2.Table.newBuilder().setName(TABLE_NAME).build();

    Mockito.when(mockCreateTableCallable.futureCall(expectedRequest))
        .thenReturn(ApiFutures.immediateFuture(expectedResponse));

    // Execute
    Table result = adminClient.createTable(CreateTableRequest.of(TABLE_ID));

    // Verify
    assertThat(result).isEqualTo(Table.fromProto(expectedResponse));
  }

  @Test
<<<<<<< HEAD
  public void testCreateTableWithDeletionProtection() {
    // Setup
    Mockito.when(mockStub.createTableCallable()).thenReturn(mockCreateTableCallable);

    com.google.bigtable.admin.v2.CreateTableRequest expectedRequest =
        com.google.bigtable.admin.v2.CreateTableRequest.newBuilder()
            .setTable(
                com.google.bigtable.admin.v2.Table.newBuilder().setDeletionProtection(true).build())
            .setParent(INSTANCE_NAME)
            .setTableId(TABLE_ID)
            .build();
=======
  public void testUpdateTable() {
    // Setup
    Mockito.when(mockStub.updateTableOperationCallable())
        .thenReturn(mockUpdateTableOperationCallable);

    com.google.cloud.bigtable.admin.v2.models.UpdateTableRequest request =
        com.google.cloud.bigtable.admin.v2.models.UpdateTableRequest.of(TABLE_ID)
            .addChangeStreamRetention(org.threeten.bp.Duration.ofHours(24));
>>>>>>> fba2c49e

    com.google.bigtable.admin.v2.Table expectedResponse =
        com.google.bigtable.admin.v2.Table.newBuilder()
            .setName(TABLE_NAME)
<<<<<<< HEAD
            .setDeletionProtection(true)
            .build();

    Mockito.when(mockCreateTableCallable.futureCall(expectedRequest))
        .thenReturn(ApiFutures.immediateFuture(expectedResponse));

    // Execute
    Table result =
        adminClient.createTable(CreateTableRequest.of(TABLE_ID).setDeletionProtection(true));

    // Verify
    assertThat(result).isEqualTo(Table.fromProto(expectedResponse));
  }

  @Test
  public void testUpdateTable() {
    Mockito.when(mockStub.updateTableOperationCallable())
        .thenReturn(mockUpdateTableOperationCallable);

    com.google.cloud.bigtable.admin.v2.models.UpdateTableRequest updateTableRequest =
        com.google.cloud.bigtable.admin.v2.models.UpdateTableRequest.of(TABLE_ID)
            .setDeletionProtection(true);

    mockOperationResult(
        mockUpdateTableOperationCallable,
        updateTableRequest.toProto(PROJECT_ID, INSTANCE_ID),
        com.google.bigtable.admin.v2.Table.newBuilder()
            .setName(TABLE_NAME)
            .setDeletionProtection(true)
            .build(),
        UpdateTableMetadata.newBuilder().setName(TABLE_NAME).build());

    Table table = adminClient.updateTable(updateTableRequest);

    assertThat(table.getId()).isEqualTo(TABLE_ID);
    assertThat(table.isProtected()).isTrue();
=======
            .setChangeStreamConfig(
                ChangeStreamConfig.newBuilder()
                    .setRetentionPeriod(Duration.newBuilder().setSeconds(86400).build())
                    .build())
            .build();

    mockOperationResult(
        mockUpdateTableOperationCallable,
        request.toProto(PROJECT_ID, INSTANCE_ID),
        expectedResponse,
        UpdateTableMetadata.newBuilder().setName(TABLE_NAME).build());

    // Execute
    Table actualResult = adminClient.updateTable(request);

    // Verify
    assertThat(actualResult.getId()).isEqualTo(TABLE_ID);
    assertThat(actualResult.getChangeStreamRetention())
        .isEqualTo(org.threeten.bp.Duration.ofHours(24));
>>>>>>> fba2c49e
  }

  @Test
  public void testModifyFamilies() {
    // Setup
    Mockito.when(mockStub.modifyColumnFamiliesCallable()).thenReturn(mockModifyTableCallable);

    com.google.bigtable.admin.v2.ModifyColumnFamiliesRequest expectedRequest =
        com.google.bigtable.admin.v2.ModifyColumnFamiliesRequest.newBuilder()
            .setName(TABLE_NAME)
            .addModifications(
                Modification.newBuilder()
                    .setId("cf")
                    .setCreate(ColumnFamily.newBuilder().setGcRule(GcRule.getDefaultInstance())))
            .build();

    com.google.bigtable.admin.v2.Table fakeResponse =
        com.google.bigtable.admin.v2.Table.newBuilder()
            .setName(TABLE_NAME)
            .putColumnFamilies(
                "cf", ColumnFamily.newBuilder().setGcRule(GcRule.getDefaultInstance()).build())
            .build();

    Mockito.when(mockModifyTableCallable.futureCall(expectedRequest))
        .thenReturn(ApiFutures.immediateFuture(fakeResponse));

    // Execute
    Table actualResult =
        adminClient.modifyFamilies(ModifyColumnFamiliesRequest.of(TABLE_ID).addFamily("cf"));

    // Verify
    assertThat(actualResult).isEqualTo(Table.fromProto(fakeResponse));
  }

  @Test
  public void testDeleteTable() {
    // Setup
    Mockito.when(mockStub.deleteTableCallable()).thenReturn(mockDeleteTableCallable);

    DeleteTableRequest expectedRequest =
        DeleteTableRequest.newBuilder().setName(TABLE_NAME).build();

    final AtomicBoolean wasCalled = new AtomicBoolean(false);

    Mockito.when(mockDeleteTableCallable.futureCall(expectedRequest))
        .thenAnswer(
            (Answer<ApiFuture<Empty>>)
                invocationOnMock -> {
                  wasCalled.set(true);
                  return ApiFutures.immediateFuture(Empty.getDefaultInstance());
                });

    // Execute
    adminClient.deleteTable(TABLE_ID);

    // Verify
    assertThat(wasCalled.get()).isTrue();
  }

  @Test
  public void testGetTable() {
    // Setup
    Mockito.when(mockStub.getTableCallable()).thenReturn(mockGetTableCallable);

    GetTableRequest expectedRequest =
        GetTableRequest.newBuilder().setName(TABLE_NAME).setView(View.SCHEMA_VIEW).build();

    com.google.bigtable.admin.v2.Table expectedResponse =
        com.google.bigtable.admin.v2.Table.newBuilder().setName(TABLE_NAME).build();

    Mockito.when(mockGetTableCallable.futureCall(expectedRequest))
        .thenReturn(ApiFutures.immediateFuture(expectedResponse));

    // Execute
    Table actualResult = adminClient.getTable(TABLE_ID);

    // Verify
    assertThat(actualResult).isEqualTo(Table.fromProto(expectedResponse));
  }

  @Test
  public void testGetEncryptionInfos() {
    // Setup
    Mockito.when(mockStub.getTableCallable()).thenReturn(mockGetTableCallable);

    GetTableRequest expectedRequest =
        GetTableRequest.newBuilder().setName(TABLE_NAME).setView(View.ENCRYPTION_VIEW).build();

    com.google.bigtable.admin.v2.EncryptionInfo expectedEncryptionInfo =
        com.google.bigtable.admin.v2.EncryptionInfo.newBuilder()
            .setKmsKeyVersion("some key")
            .setEncryptionType(
                com.google.bigtable.admin.v2.EncryptionInfo.EncryptionType
                    .CUSTOMER_MANAGED_ENCRYPTION)
            .setEncryptionStatus(
                com.google.rpc.Status.newBuilder()
                    .setCode(Code.FAILED_PRECONDITION.value())
                    .setMessage("something failed"))
            .build();

    com.google.bigtable.admin.v2.Table expectedResponse =
        com.google.bigtable.admin.v2.Table.newBuilder()
            .setName(TABLE_NAME)
            .putClusterStates(
                "cluster1",
                ClusterState.newBuilder().addEncryptionInfo(expectedEncryptionInfo).build())
            .build();

    Mockito.when(mockGetTableCallable.futureCall(expectedRequest))
        .thenReturn(ApiFutures.immediateFuture(expectedResponse));

    // Execute
    Map<String, List<com.google.cloud.bigtable.admin.v2.models.EncryptionInfo>> actualResult =
        adminClient.getEncryptionInfo(TABLE_ID);

    // Verify that the encryption info is transfered from the proto to the model.
    assertThat(actualResult)
        .containsExactly(
            "cluster1", ImmutableList.of(EncryptionInfo.fromProto(expectedEncryptionInfo)));
  }

  @Test
  public void testListTables() {
    // Setup
    Mockito.when(mockStub.listTablesPagedCallable()).thenReturn(mockListTableCallable);

    com.google.bigtable.admin.v2.ListTablesRequest expectedRequest =
        com.google.bigtable.admin.v2.ListTablesRequest.newBuilder()
            .setParent(INSTANCE_NAME)
            .build();

    // 3 Tables spread across 2 pages
    List<com.google.bigtable.admin.v2.Table> expectedProtos = Lists.newArrayList();
    for (int i = 0; i < 3; i++) {
      expectedProtos.add(
          com.google.bigtable.admin.v2.Table.newBuilder().setName(TABLE_NAME + i).build());
    }
    // 2 on the first page
    ListTablesPage page0 = Mockito.mock(ListTablesPage.class);
    Mockito.when(page0.getValues()).thenReturn(expectedProtos.subList(0, 2));
    Mockito.when(page0.hasNextPage()).thenReturn(true);

    // 1 on the last page
    ListTablesPage page1 = Mockito.mock(ListTablesPage.class);
    Mockito.when(page1.getValues()).thenReturn(expectedProtos.subList(2, 3));

    // Link page0 to page1
    Mockito.when(page0.getNextPageAsync()).thenReturn(ApiFutures.immediateFuture(page1));

    // Link page to the response
    ListTablesPagedResponse response0 = Mockito.mock(ListTablesPagedResponse.class);
    Mockito.when(response0.getPage()).thenReturn(page0);

    Mockito.when(mockListTableCallable.futureCall(expectedRequest))
        .thenReturn(ApiFutures.immediateFuture(response0));

    // Execute
    List<String> actualResults = adminClient.listTables();

    // Verify
    List<String> expectedResults = Lists.newArrayList();
    for (com.google.bigtable.admin.v2.Table expectedProto : expectedProtos) {
      expectedResults.add(TableName.parse(expectedProto.getName()).getTable());
    }

    assertThat(actualResults).containsExactlyElementsIn(expectedResults);
  }

  @Test
  public void testDropRowRange() {
    // Setup
    Mockito.when(mockStub.dropRowRangeCallable()).thenReturn(mockDropRowRangeCallable);

    DropRowRangeRequest expectedRequest =
        DropRowRangeRequest.newBuilder()
            .setName(TABLE_NAME)
            .setRowKeyPrefix(ByteString.copyFromUtf8("rowKeyPrefix"))
            .build();

    final Empty expectedResponse = Empty.getDefaultInstance();

    final AtomicBoolean wasCalled = new AtomicBoolean(false);

    Mockito.when(mockDropRowRangeCallable.futureCall(expectedRequest))
        .thenAnswer(
            (Answer<ApiFuture<Empty>>)
                invocationOnMock -> {
                  wasCalled.set(true);
                  return ApiFutures.immediateFuture(expectedResponse);
                });

    // Execute
    adminClient.dropRowRange(TABLE_ID, "rowKeyPrefix");

    // Verify
    assertThat(wasCalled.get()).isTrue();
  }

  @Test
  public void testAwaitReplication() {
    // Setup
    Mockito.when(mockStub.awaitReplicationCallable()).thenReturn(mockAwaitReplicationCallable);

    TableName expectedRequest = TableName.parse(TABLE_NAME);

    final AtomicBoolean wasCalled = new AtomicBoolean(false);

    Mockito.when(mockAwaitReplicationCallable.futureCall(expectedRequest))
        .thenAnswer(
            (Answer<ApiFuture<Void>>)
                invocationOnMock -> {
                  wasCalled.set(true);
                  return ApiFutures.immediateFuture(null);
                });

    // Execute
    adminClient.awaitReplication(TABLE_ID);

    // Verify
    assertThat(wasCalled.get()).isTrue();
  }

  @Test
  public void testExistsTrue() {
    // Setup
    Mockito.when(mockStub.getTableCallable()).thenReturn(mockGetTableCallable);

    com.google.bigtable.admin.v2.Table expectedResponse =
        com.google.bigtable.admin.v2.Table.newBuilder().setName(TABLE_NAME).build();

    Mockito.when(mockGetTableCallable.futureCall(ArgumentMatchers.any(GetTableRequest.class)))
        .thenReturn(ApiFutures.immediateFuture(expectedResponse));

    // Execute
    boolean found = adminClient.exists(TABLE_ID);

    // Verify
    assertThat(found).isTrue();
  }

  @Test
  public void testExistsFalse() {
    // Setup
    Mockito.when(mockStub.getTableCallable()).thenReturn(mockGetTableCallable);

    NotFoundException exception =
        new NotFoundException("fake error", null, GrpcStatusCode.of(Status.Code.NOT_FOUND), false);

    Mockito.when(mockGetTableCallable.futureCall(ArgumentMatchers.any(GetTableRequest.class)))
        .thenReturn(
            ApiFutures.<com.google.bigtable.admin.v2.Table>immediateFailedFuture(exception));

    // Execute
    boolean found = adminClient.exists(TABLE_ID);

    // Verify
    assertThat(found).isFalse();
  }

  @Test
  public void testCreateBackup() {
    // Setup
    Mockito.when(mockStub.createBackupOperationCallable())
        .thenReturn(mockCreateBackupOperationCallable);

    String backupName = NameUtil.formatBackupName(PROJECT_ID, INSTANCE_ID, CLUSTER_ID, BACKUP_ID);
    Timestamp startTime = Timestamp.newBuilder().setSeconds(123).build();
    Timestamp endTime = Timestamp.newBuilder().setSeconds(456).build();
    Timestamp expireTime = Timestamp.newBuilder().setSeconds(789).build();
    long sizeBytes = 123456789;
    CreateBackupRequest req =
        CreateBackupRequest.of(CLUSTER_ID, BACKUP_ID).setSourceTableId(TABLE_ID);
    mockOperationResult(
        mockCreateBackupOperationCallable,
        req.toProto(PROJECT_ID, INSTANCE_ID),
        com.google.bigtable.admin.v2.Backup.newBuilder()
            .setName(backupName)
            .setSourceTable(TABLE_NAME)
            .setStartTime(startTime)
            .setEndTime(endTime)
            .setExpireTime(expireTime)
            .setSizeBytes(sizeBytes)
            .build(),
        CreateBackupMetadata.newBuilder()
            .setName(backupName)
            .setStartTime(startTime)
            .setEndTime(endTime)
            .setSourceTable(TABLE_NAME)
            .build());
    // Execute
    Backup actualResult = adminClient.createBackup(req);

    // Verify
    assertThat(actualResult.getId()).isEqualTo(BACKUP_ID);
    assertThat(actualResult.getSourceTableId()).isEqualTo(TABLE_ID);
    assertThat(actualResult.getStartTime())
        .isEqualTo(Instant.ofEpochMilli(Timestamps.toMillis(startTime)));
    assertThat(actualResult.getEndTime())
        .isEqualTo(Instant.ofEpochMilli(Timestamps.toMillis(endTime)));
    assertThat(actualResult.getExpireTime())
        .isEqualTo(Instant.ofEpochMilli(Timestamps.toMillis(expireTime)));
    assertThat(actualResult.getSizeBytes()).isEqualTo(sizeBytes);
  }

  @Test
  public void testGetBackup() {
    // Setup
    Mockito.when(mockStub.getBackupCallable()).thenReturn(mockGetBackupCallable);

    Timestamp expireTime = Timestamp.newBuilder().setSeconds(123456789).build();
    Timestamp startTime = Timestamp.newBuilder().setSeconds(1234).build();
    Timestamp endTime = Timestamp.newBuilder().setSeconds(5678).build();
    com.google.bigtable.admin.v2.Backup.State state = State.CREATING;
    long sizeBytes = 12345L;
    GetBackupRequest testRequest =
        GetBackupRequest.newBuilder()
            .setName(NameUtil.formatBackupName(PROJECT_ID, INSTANCE_ID, CLUSTER_ID, BACKUP_ID))
            .build();
    Mockito.when(mockGetBackupCallable.futureCall(testRequest))
        .thenReturn(
            ApiFutures.immediateFuture(
                com.google.bigtable.admin.v2.Backup.newBuilder()
                    .setName(
                        NameUtil.formatBackupName(PROJECT_ID, INSTANCE_ID, CLUSTER_ID, BACKUP_ID))
                    .setSourceTable(NameUtil.formatTableName(PROJECT_ID, INSTANCE_ID, TABLE_ID))
                    .setExpireTime(expireTime)
                    .setStartTime(startTime)
                    .setEndTime(endTime)
                    .setSizeBytes(sizeBytes)
                    .setState(state)
                    .build()));

    // Execute
    Backup actualResult = adminClient.getBackup(CLUSTER_ID, BACKUP_ID);

    // Verify
    assertThat(actualResult.getId()).isEqualTo(BACKUP_ID);
    assertThat(actualResult.getSourceTableId()).isEqualTo(TABLE_ID);
    assertThat(actualResult.getExpireTime())
        .isEqualTo(Instant.ofEpochMilli(Timestamps.toMillis(expireTime)));
    assertThat(actualResult.getStartTime())
        .isEqualTo(Instant.ofEpochMilli(Timestamps.toMillis(startTime)));
    assertThat(actualResult.getEndTime())
        .isEqualTo(Instant.ofEpochMilli(Timestamps.toMillis(endTime)));
    assertThat(actualResult.getSizeBytes()).isEqualTo(sizeBytes);
    assertThat(actualResult.getState()).isEqualTo(Backup.State.fromProto(state));
  }

  @Test
  public void testUpdateBackup() {
    // Setup
    Mockito.when(mockStub.updateBackupCallable()).thenReturn(mockUpdateBackupCallable);

    Timestamp expireTime = Timestamp.newBuilder().setSeconds(123456789).build();
    long sizeBytes = 12345L;
    UpdateBackupRequest req = UpdateBackupRequest.of(CLUSTER_ID, BACKUP_ID);
    Mockito.when(mockUpdateBackupCallable.futureCall(req.toProto(PROJECT_ID, INSTANCE_ID)))
        .thenReturn(
            ApiFutures.immediateFuture(
                com.google.bigtable.admin.v2.Backup.newBuilder()
                    .setName(
                        NameUtil.formatBackupName(PROJECT_ID, INSTANCE_ID, CLUSTER_ID, BACKUP_ID))
                    .setSourceTable(NameUtil.formatTableName(PROJECT_ID, INSTANCE_ID, TABLE_ID))
                    .setExpireTime(expireTime)
                    .setSizeBytes(sizeBytes)
                    .build()));

    // Execute
    Backup actualResult = adminClient.updateBackup(req);

    // Verify
    assertThat(actualResult.getId()).isEqualTo(BACKUP_ID);
    assertThat(actualResult.getSourceTableId()).isEqualTo(TABLE_ID);
    assertThat(actualResult.getExpireTime())
        .isEqualTo(Instant.ofEpochMilli(Timestamps.toMillis(expireTime)));
    assertThat(actualResult.getSizeBytes()).isEqualTo(sizeBytes);
  }

  @Test
  public void testRestoreTable() throws ExecutionException, InterruptedException {
    // Setup
    Mockito.when(mockStub.restoreTableOperationCallable())
        .thenReturn(mockRestoreTableOperationCallable);

    Timestamp startTime = Timestamp.newBuilder().setSeconds(1234).build();
    Timestamp endTime = Timestamp.newBuilder().setSeconds(5678).build();
    String operationName = "my-operation";
    RestoreTableRequest req = RestoreTableRequest.of(CLUSTER_ID, BACKUP_ID).setTableId(TABLE_ID);
    mockOperationResult(
        mockRestoreTableOperationCallable,
        req.toProto(PROJECT_ID, INSTANCE_ID),
        com.google.bigtable.admin.v2.Table.newBuilder().setName(TABLE_NAME).build(),
        RestoreTableMetadata.newBuilder()
            .setName(NameUtil.formatTableName(PROJECT_ID, INSTANCE_ID, TABLE_ID))
            .setOptimizeTableOperationName(operationName)
            .setSourceType(RestoreSourceType.BACKUP)
            .setBackupInfo(
                BackupInfo.newBuilder()
                    .setBackup(BACKUP_ID)
                    .setSourceTable(NameUtil.formatTableName(PROJECT_ID, INSTANCE_ID, TABLE_ID))
                    .setStartTime(startTime)
                    .setEndTime(endTime)
                    .build())
            .build());
    // Execute
    RestoredTableResult actualResult = adminClient.restoreTable(req);

    // Verify
    assertThat(actualResult.getTable().getId()).isEqualTo(TABLE_ID);
  }

  @Test
  public void testRestoreTableCrossProject() throws ExecutionException, InterruptedException {
    // Setup
    Mockito.when(mockStub.restoreTableOperationCallable())
        .thenReturn(mockRestoreTableOperationCallable);

    Timestamp startTime = Timestamp.newBuilder().setSeconds(1234).build();
    Timestamp endTime = Timestamp.newBuilder().setSeconds(5678).build();
    String operationName = "my-operation";

    // Use existing adminClient as destination project:
    String dstProjectId = PROJECT_ID;
    String dstInstanceId = INSTANCE_ID;
    String dstTableName = TABLE_NAME;

    // Create RestoreTableRequest from different source project:
    String srcProjectId = "src-project";
    String srcInstanceId = "src-instance";
    String srcClusterId = "src-cluster";

    RestoreTableRequest req =
        RestoreTableRequest.of(srcInstanceId, srcClusterId, BACKUP_ID, srcProjectId)
            .setTableId(TABLE_ID);
    mockOperationResult(
        mockRestoreTableOperationCallable,
        req.toProto(dstProjectId, dstInstanceId),
        com.google.bigtable.admin.v2.Table.newBuilder().setName(dstTableName).build(),
        RestoreTableMetadata.newBuilder()
            .setName(dstTableName)
            .setOptimizeTableOperationName(operationName)
            .setSourceType(RestoreSourceType.BACKUP)
            .setBackupInfo(
                BackupInfo.newBuilder()
                    .setBackup(BACKUP_ID)
                    .setSourceTable(NameUtil.formatTableName(srcProjectId, srcInstanceId, TABLE_ID))
                    .setStartTime(startTime)
                    .setEndTime(endTime)
                    .build())
            .build());

    // Execute
    RestoredTableResult actualResult = adminClient.restoreTable(req);

    // Verify
    assertThat(actualResult.getTable().getId()).isEqualTo(TABLE_ID);
    assertThat(actualResult.getTable().getInstanceId()).isEqualTo(dstInstanceId);
  }

  @Test
  public void testDeleteBackup() {
    // Setup
    Mockito.when(mockStub.deleteBackupCallable()).thenReturn(mockDeleteBackupCallable);

    DeleteBackupRequest testRequest =
        DeleteBackupRequest.newBuilder()
            .setName(NameUtil.formatBackupName(PROJECT_ID, INSTANCE_ID, CLUSTER_ID, BACKUP_ID))
            .build();
    Mockito.when(mockDeleteBackupCallable.futureCall(testRequest))
        .thenReturn(ApiFutures.immediateFuture(Empty.getDefaultInstance()));

    // Execute
    adminClient.deleteBackup(CLUSTER_ID, BACKUP_ID);

    // Verify
    Mockito.verify(mockDeleteBackupCallable, Mockito.times(1)).futureCall(testRequest);
  }

  @Test
  public void testListBackups() {
    // Setup
    Mockito.when(mockStub.listBackupsPagedCallable()).thenReturn(mockListBackupCallable);

    com.google.bigtable.admin.v2.ListBackupsRequest testRequest =
        com.google.bigtable.admin.v2.ListBackupsRequest.newBuilder()
            .setParent(NameUtil.formatClusterName(PROJECT_ID, INSTANCE_ID, CLUSTER_ID))
            .build();

    // 3 Backups spread across 2 pages
    List<com.google.bigtable.admin.v2.Backup> expectedProtos = Lists.newArrayList();
    for (int i = 0; i < 3; i++) {
      expectedProtos.add(
          com.google.bigtable.admin.v2.Backup.newBuilder()
              .setName(
                  NameUtil.formatBackupName(PROJECT_ID, INSTANCE_ID, CLUSTER_ID, BACKUP_ID + i))
              .build());
    }

    // 2 on the first page
    ListBackupsPage page0 = Mockito.mock(ListBackupsPage.class);
    Mockito.when(page0.getValues()).thenReturn(expectedProtos.subList(0, 2));
    Mockito.when(page0.hasNextPage()).thenReturn(true);

    // 1 on the last page
    ListBackupsPage page1 = Mockito.mock(ListBackupsPage.class);
    Mockito.when(page1.getValues()).thenReturn(expectedProtos.subList(2, 3));

    // Link page0 to page1
    Mockito.when(page0.getNextPageAsync()).thenReturn(ApiFutures.immediateFuture(page1));

    // Link page to the response
    ListBackupsPagedResponse response0 = Mockito.mock(ListBackupsPagedResponse.class);
    Mockito.when(response0.getPage()).thenReturn(page0);

    Mockito.when(mockListBackupCallable.futureCall(testRequest))
        .thenReturn(ApiFutures.immediateFuture(response0));

    // Execute
    List<String> actualResults = adminClient.listBackups(CLUSTER_ID);

    // Verify
    List<String> expectedResults = Lists.newArrayList();
    for (com.google.bigtable.admin.v2.Backup expectedProto : expectedProtos) {
      expectedResults.add(NameUtil.extractBackupIdFromBackupName(expectedProto.getName()));
    }

    assertThat(actualResults).containsExactlyElementsIn(expectedResults);
  }

  @Test
  public void testGetBackupIamPolicy() {
    // Setup
    Mockito.when(mockStub.getIamPolicyCallable()).thenReturn(mockGetIamPolicyCallable);

    com.google.iam.v1.GetIamPolicyRequest expectedRequest =
        com.google.iam.v1.GetIamPolicyRequest.newBuilder()
            .setResource(NameUtil.formatBackupName(PROJECT_ID, INSTANCE_ID, CLUSTER_ID, BACKUP_ID))
            .build();

    com.google.iam.v1.Policy expectedResponse =
        com.google.iam.v1.Policy.newBuilder()
            .addBindings(
                com.google.iam.v1.Binding.newBuilder()
                    .setRole("roles/bigtable.viewer")
                    .addMembers("user:someone@example.com"))
            .setEtag(ByteString.copyFromUtf8("my-etag"))
            .build();

    Mockito.when(mockGetIamPolicyCallable.futureCall(expectedRequest))
        .thenReturn(ApiFutures.immediateFuture(expectedResponse));

    // Execute
    Policy actualResult = adminClient.getBackupIamPolicy(CLUSTER_ID, BACKUP_ID);

    // Verify
    assertThat(actualResult)
        .isEqualTo(
            Policy.newBuilder()
                .addIdentity(Role.of("bigtable.viewer"), Identity.user("someone@example.com"))
                .setEtag(BaseEncoding.base64().encode("my-etag".getBytes()))
                .build());
  }

  @Test
  public void testSetIamPolicy() {
    // Setup
    Mockito.when(mockStub.setIamPolicyCallable()).thenReturn(mockSetIamPolicyCallable);

    com.google.iam.v1.SetIamPolicyRequest expectedRequest =
        com.google.iam.v1.SetIamPolicyRequest.newBuilder()
            .setResource(NameUtil.formatBackupName(PROJECT_ID, INSTANCE_ID, CLUSTER_ID, BACKUP_ID))
            .setPolicy(
                com.google.iam.v1.Policy.newBuilder()
                    .addBindings(
                        com.google.iam.v1.Binding.newBuilder()
                            .setRole("roles/bigtable.viewer")
                            .addMembers("user:someone@example.com")))
            .build();

    com.google.iam.v1.Policy expectedResponse =
        com.google.iam.v1.Policy.newBuilder()
            .addBindings(
                com.google.iam.v1.Binding.newBuilder()
                    .setRole("roles/bigtable.viewer")
                    .addMembers("user:someone@example.com"))
            .setEtag(ByteString.copyFromUtf8("my-etag"))
            .build();

    Mockito.when(mockSetIamPolicyCallable.futureCall(expectedRequest))
        .thenReturn(ApiFutures.immediateFuture(expectedResponse));

    // Execute
    Policy actualResult =
        adminClient.setBackupIamPolicy(
            CLUSTER_ID,
            BACKUP_ID,
            Policy.newBuilder()
                .addIdentity(Role.of("bigtable.viewer"), Identity.user("someone@example.com"))
                .build());

    // Verify
    assertThat(actualResult)
        .isEqualTo(
            Policy.newBuilder()
                .addIdentity(Role.of("bigtable.viewer"), Identity.user("someone@example.com"))
                .setEtag(BaseEncoding.base64().encode("my-etag".getBytes()))
                .build());
  }

  @Test
  public void testTestIamPermissions() {
    // Setup
    Mockito.when(mockStub.testIamPermissionsCallable()).thenReturn(mockTestIamPermissionsCallable);

    com.google.iam.v1.TestIamPermissionsRequest expectedRequest =
        com.google.iam.v1.TestIamPermissionsRequest.newBuilder()
            .setResource(NameUtil.formatBackupName(PROJECT_ID, INSTANCE_ID, CLUSTER_ID, BACKUP_ID))
            .addPermissions("bigtable.backups.get")
            .build();

    com.google.iam.v1.TestIamPermissionsResponse expectedResponse =
        com.google.iam.v1.TestIamPermissionsResponse.newBuilder()
            .addPermissions("bigtable.backups.get")
            .build();

    Mockito.when(mockTestIamPermissionsCallable.futureCall(expectedRequest))
        .thenReturn(ApiFutures.immediateFuture(expectedResponse));

    // Execute
    List<String> actualResult =
        adminClient.testBackupIamPermission(CLUSTER_ID, BACKUP_ID, "bigtable.backups.get");

    // Verify
    assertThat(actualResult).containsExactly("bigtable.backups.get");
  }

  private <ReqT, RespT, MetaT> void mockOperationResult(
      OperationCallable<ReqT, RespT, MetaT> callable,
      ReqT request,
      RespT response,
      MetaT metadata) {
    OperationSnapshot operationSnapshot =
        FakeOperationSnapshot.newBuilder()
            .setDone(true)
            .setErrorCode(GrpcStatusCode.of(Code.OK))
            .setName("fake-name")
            .setResponse(response)
            .setMetadata(metadata)
            .build();
    OperationFuture<RespT, MetaT> operationFuture =
        OperationFutures.immediateOperationFuture(operationSnapshot);
    Mockito.when(callable.futureCall(request)).thenReturn(operationFuture);
  }
}<|MERGE_RESOLUTION|>--- conflicted
+++ resolved
@@ -222,7 +222,40 @@
   }
 
   @Test
-<<<<<<< HEAD
+  public void testUpdateTable() {
+    // Setup
+    Mockito.when(mockStub.updateTableOperationCallable())
+        .thenReturn(mockUpdateTableOperationCallable);
+
+    com.google.cloud.bigtable.admin.v2.models.UpdateTableRequest request =
+        com.google.cloud.bigtable.admin.v2.models.UpdateTableRequest.of(TABLE_ID)
+            .addChangeStreamRetention(org.threeten.bp.Duration.ofHours(24));
+
+    com.google.bigtable.admin.v2.Table expectedResponse =
+        com.google.bigtable.admin.v2.Table.newBuilder()
+            .setName(TABLE_NAME)
+            .setChangeStreamConfig(
+                ChangeStreamConfig.newBuilder()
+                    .setRetentionPeriod(Duration.newBuilder().setSeconds(86400).build())
+                    .build())
+            .build();
+
+    mockOperationResult(
+        mockUpdateTableOperationCallable,
+        request.toProto(PROJECT_ID, INSTANCE_ID),
+        expectedResponse,
+        UpdateTableMetadata.newBuilder().setName(TABLE_NAME).build());
+
+    // Execute
+    Table actualResult = adminClient.updateTable(request);
+
+    // Verify
+    assertThat(actualResult.getId()).isEqualTo(TABLE_ID);
+    assertThat(actualResult.getChangeStreamRetention())
+        .isEqualTo(org.threeten.bp.Duration.ofHours(24));
+  }
+
+  @Test
   public void testCreateTableWithDeletionProtection() {
     // Setup
     Mockito.when(mockStub.createTableCallable()).thenReturn(mockCreateTableCallable);
@@ -234,21 +267,10 @@
             .setParent(INSTANCE_NAME)
             .setTableId(TABLE_ID)
             .build();
-=======
-  public void testUpdateTable() {
-    // Setup
-    Mockito.when(mockStub.updateTableOperationCallable())
-        .thenReturn(mockUpdateTableOperationCallable);
-
-    com.google.cloud.bigtable.admin.v2.models.UpdateTableRequest request =
-        com.google.cloud.bigtable.admin.v2.models.UpdateTableRequest.of(TABLE_ID)
-            .addChangeStreamRetention(org.threeten.bp.Duration.ofHours(24));
->>>>>>> fba2c49e
 
     com.google.bigtable.admin.v2.Table expectedResponse =
         com.google.bigtable.admin.v2.Table.newBuilder()
             .setName(TABLE_NAME)
-<<<<<<< HEAD
             .setDeletionProtection(true)
             .build();
 
@@ -261,51 +283,6 @@
 
     // Verify
     assertThat(result).isEqualTo(Table.fromProto(expectedResponse));
-  }
-
-  @Test
-  public void testUpdateTable() {
-    Mockito.when(mockStub.updateTableOperationCallable())
-        .thenReturn(mockUpdateTableOperationCallable);
-
-    com.google.cloud.bigtable.admin.v2.models.UpdateTableRequest updateTableRequest =
-        com.google.cloud.bigtable.admin.v2.models.UpdateTableRequest.of(TABLE_ID)
-            .setDeletionProtection(true);
-
-    mockOperationResult(
-        mockUpdateTableOperationCallable,
-        updateTableRequest.toProto(PROJECT_ID, INSTANCE_ID),
-        com.google.bigtable.admin.v2.Table.newBuilder()
-            .setName(TABLE_NAME)
-            .setDeletionProtection(true)
-            .build(),
-        UpdateTableMetadata.newBuilder().setName(TABLE_NAME).build());
-
-    Table table = adminClient.updateTable(updateTableRequest);
-
-    assertThat(table.getId()).isEqualTo(TABLE_ID);
-    assertThat(table.isProtected()).isTrue();
-=======
-            .setChangeStreamConfig(
-                ChangeStreamConfig.newBuilder()
-                    .setRetentionPeriod(Duration.newBuilder().setSeconds(86400).build())
-                    .build())
-            .build();
-
-    mockOperationResult(
-        mockUpdateTableOperationCallable,
-        request.toProto(PROJECT_ID, INSTANCE_ID),
-        expectedResponse,
-        UpdateTableMetadata.newBuilder().setName(TABLE_NAME).build());
-
-    // Execute
-    Table actualResult = adminClient.updateTable(request);
-
-    // Verify
-    assertThat(actualResult.getId()).isEqualTo(TABLE_ID);
-    assertThat(actualResult.getChangeStreamRetention())
-        .isEqualTo(org.threeten.bp.Duration.ofHours(24));
->>>>>>> fba2c49e
   }
 
   @Test
