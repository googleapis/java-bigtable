/*
 * Copyright 2022 Google LLC
 *
 * Licensed under the Apache License, Version 2.0 (the "License");
 * you may not use this file except in compliance with the License.
 * You may obtain a copy of the License at
 *
 *     https://www.apache.org/licenses/LICENSE-2.0
 *
 * Unless required by applicable law or agreed to in writing, software
 * distributed under the License is distributed on an "AS IS" BASIS,
 * WITHOUT WARRANTIES OR CONDITIONS OF ANY KIND, either express or implied.
 * See the License for the specific language governing permissions and
 * limitations under the License.
 */
package com.google.cloud.bigtable.data.v2.stub.metrics;

import static com.google.cloud.bigtable.data.v2.stub.metrics.BuiltinMetricsConstants.APPLICATION_BLOCKING_LATENCIES_NAME;
import static com.google.cloud.bigtable.data.v2.stub.metrics.BuiltinMetricsConstants.ATTEMPT_LATENCIES_NAME;
import static com.google.cloud.bigtable.data.v2.stub.metrics.BuiltinMetricsConstants.CLIENT_BLOCKING_LATENCIES_NAME;
import static com.google.cloud.bigtable.data.v2.stub.metrics.BuiltinMetricsConstants.CLIENT_NAME_KEY;
import static com.google.cloud.bigtable.data.v2.stub.metrics.BuiltinMetricsConstants.CLUSTER_ID_KEY;
import static com.google.cloud.bigtable.data.v2.stub.metrics.BuiltinMetricsConstants.CONNECTIVITY_ERROR_COUNT_NAME;
import static com.google.cloud.bigtable.data.v2.stub.metrics.BuiltinMetricsConstants.METHOD_KEY;
import static com.google.cloud.bigtable.data.v2.stub.metrics.BuiltinMetricsConstants.OPERATION_LATENCIES_NAME;
import static com.google.cloud.bigtable.data.v2.stub.metrics.BuiltinMetricsConstants.RETRY_COUNT_NAME;
import static com.google.cloud.bigtable.data.v2.stub.metrics.BuiltinMetricsConstants.SERVER_LATENCIES_NAME;
import static com.google.cloud.bigtable.data.v2.stub.metrics.BuiltinMetricsConstants.STATUS_KEY;
import static com.google.cloud.bigtable.data.v2.stub.metrics.BuiltinMetricsConstants.STREAMING_KEY;
import static com.google.cloud.bigtable.data.v2.stub.metrics.BuiltinMetricsConstants.TABLE_ID_KEY;
import static com.google.cloud.bigtable.data.v2.stub.metrics.BuiltinMetricsConstants.TARGET_KEY;
import static com.google.cloud.bigtable.data.v2.stub.metrics.BuiltinMetricsConstants.ZONE_ID_KEY;
import static com.google.cloud.bigtable.data.v2.stub.metrics.BuiltinMetricsTestUtils.getAggregatedValue;
import static com.google.cloud.bigtable.data.v2.stub.metrics.BuiltinMetricsTestUtils.getMetricData;
import static com.google.cloud.bigtable.data.v2.stub.metrics.BuiltinMetricsTestUtils.verifyAttributes;
import static com.google.common.truth.Truth.assertThat;

import com.google.api.client.util.Lists;
import com.google.api.core.ApiFunction;
import com.google.api.core.SettableApiFuture;
import com.google.api.gax.batching.Batcher;
import com.google.api.gax.batching.BatchingException;
import com.google.api.gax.batching.BatchingSettings;
import com.google.api.gax.batching.FlowControlSettings;
import com.google.api.gax.grpc.InstantiatingGrpcChannelProvider;
import com.google.api.gax.rpc.ClientContext;
import com.google.api.gax.rpc.NotFoundException;
import com.google.api.gax.rpc.ResponseObserver;
import com.google.api.gax.rpc.StreamController;
import com.google.bigtable.v2.BigtableGrpc;
import com.google.bigtable.v2.MutateRowRequest;
import com.google.bigtable.v2.MutateRowResponse;
import com.google.bigtable.v2.MutateRowsRequest;
import com.google.bigtable.v2.MutateRowsResponse;
import com.google.bigtable.v2.ReadRowsRequest;
import com.google.bigtable.v2.ReadRowsResponse;
import com.google.bigtable.v2.ResponseParams;
import com.google.cloud.bigtable.Version;
import com.google.cloud.bigtable.data.v2.BigtableDataSettings;
import com.google.cloud.bigtable.data.v2.FakeServiceBuilder;
import com.google.cloud.bigtable.data.v2.models.AuthorizedViewId;
import com.google.cloud.bigtable.data.v2.models.Query;
import com.google.cloud.bigtable.data.v2.models.Row;
import com.google.cloud.bigtable.data.v2.models.RowMutation;
import com.google.cloud.bigtable.data.v2.models.RowMutationEntry;
import com.google.cloud.bigtable.data.v2.models.TableId;
import com.google.cloud.bigtable.data.v2.stub.EnhancedBigtableStub;
import com.google.cloud.bigtable.data.v2.stub.EnhancedBigtableStubSettings;
import com.google.common.base.Stopwatch;
import com.google.common.collect.Range;
import com.google.protobuf.ByteString;
import com.google.protobuf.BytesValue;
import com.google.protobuf.StringValue;
import io.grpc.CallOptions;
import io.grpc.Channel;
import io.grpc.ClientCall;
import io.grpc.ClientInterceptor;
import io.grpc.ForwardingClientCall;
import io.grpc.ForwardingServerCall;
import io.grpc.ManagedChannelBuilder;
import io.grpc.Metadata;
import io.grpc.MethodDescriptor;
import io.grpc.Server;
import io.grpc.ServerCall;
import io.grpc.ServerCallHandler;
import io.grpc.ServerInterceptor;
import io.grpc.Status;
import io.grpc.StatusRuntimeException;
import io.grpc.stub.ServerCallStreamObserver;
import io.grpc.stub.StreamObserver;
import io.opentelemetry.api.common.Attributes;
import io.opentelemetry.sdk.OpenTelemetrySdk;
import io.opentelemetry.sdk.metrics.InstrumentSelector;
import io.opentelemetry.sdk.metrics.SdkMeterProvider;
import io.opentelemetry.sdk.metrics.SdkMeterProviderBuilder;
import io.opentelemetry.sdk.metrics.View;
import io.opentelemetry.sdk.metrics.data.MetricData;
import io.opentelemetry.sdk.testing.exporter.InMemoryMetricReader;
import java.nio.charset.Charset;
import java.util.ArrayList;
import java.util.Collections;
import java.util.Iterator;
import java.util.List;
import java.util.Map;
import java.util.concurrent.TimeUnit;
import java.util.concurrent.atomic.AtomicBoolean;
import java.util.concurrent.atomic.AtomicInteger;
import org.junit.After;
import org.junit.Assert;
import org.junit.Before;
import org.junit.Rule;
import org.junit.Test;
import org.junit.runner.RunWith;
import org.junit.runners.JUnit4;
import org.mockito.junit.MockitoJUnit;
import org.mockito.junit.MockitoRule;
import org.threeten.bp.Duration;

@RunWith(JUnit4.class)
public class BuiltinMetricsTracerTest {
  private static final String PROJECT_ID = "fake-project";
  private static final String INSTANCE_ID = "fake-instance";
  private static final String APP_PROFILE_ID = "default";
  private static final String TABLE = "fake-table";

  private static final String BAD_TABLE_ID = "non-exist-table";
  private static final String ZONE = "us-west-1";
  private static final String CLUSTER = "cluster-0";
  private static final long FAKE_SERVER_TIMING = 50;
  private static final long SERVER_LATENCY = 100;
  private static final long APPLICATION_LATENCY = 200;
  private static final long SLEEP_VARIABILITY = 15;
  private static final String TARGET_ATTRIBUTE_VALUE = "localhost";
  private static final String CLIENT_NAME = "java-bigtable/" + Version.VERSION;

  private static final long CHANNEL_BLOCKING_LATENCY = 75;

  @Rule public final MockitoRule mockitoRule = MockitoJUnit.rule();

  private final FakeService fakeService = new FakeService();
  private Server server;

  private EnhancedBigtableStub stub;

  private int batchElementCount = 2;

  private Attributes baseAttributes;

  private InMemoryMetricReader metricReader;

  @Before
  public void setUp() throws Exception {
    metricReader = InMemoryMetricReader.create();

    baseAttributes =
        Attributes.builder()
            .put(BuiltinMetricsConstants.BIGTABLE_PROJECT_ID_KEY, PROJECT_ID)
            .put(BuiltinMetricsConstants.INSTANCE_ID_KEY, INSTANCE_ID)
            .put(BuiltinMetricsConstants.APP_PROFILE_KEY, APP_PROFILE_ID)
            .build();

    SdkMeterProviderBuilder meterProvider =
        SdkMeterProvider.builder().registerMetricReader(metricReader);

    for (Map.Entry<InstrumentSelector, View> entry :
        BuiltinMetricsConstants.getAllViews().entrySet()) {
      meterProvider.registerView(entry.getKey(), entry.getValue());
    }

    OpenTelemetrySdk otel =
        OpenTelemetrySdk.builder().setMeterProvider(meterProvider.build()).build();
    BuiltinMetricsTracerFactory facotry = BuiltinMetricsTracerFactory.create(otel, baseAttributes);

    // Add an interceptor to add server-timing in headers
    ServerInterceptor trailersInterceptor =
        new ServerInterceptor() {
          @Override
          public <ReqT, RespT> ServerCall.Listener<ReqT> interceptCall(
              ServerCall<ReqT, RespT> serverCall,
              Metadata metadata,
              ServerCallHandler<ReqT, RespT> serverCallHandler) {
            return serverCallHandler.startCall(
                new ForwardingServerCall.SimpleForwardingServerCall<ReqT, RespT>(serverCall) {
                  @Override
                  public void sendHeaders(Metadata headers) {
                    headers.put(
                        Metadata.Key.of("server-timing", Metadata.ASCII_STRING_MARSHALLER),
                        String.format("gfet4t7; dur=%d", FAKE_SERVER_TIMING));
                    headers.put(
                        Metadata.Key.of(
                            "io.grpc.Grpc.TRANSPORT_ATTR_REMOTE_ADDR",
                            Metadata.ASCII_STRING_MARSHALLER),
                        "localhost");

                    ResponseParams params =
                        ResponseParams.newBuilder().setZoneId(ZONE).setClusterId(CLUSTER).build();
                    byte[] byteArray = params.toByteArray();
                    headers.put(Util.LOCATION_METADATA_KEY, byteArray);

                    super.sendHeaders(headers);
                  }
                },
                metadata);
          }
        };

    ClientInterceptor clientInterceptor =
        new ClientInterceptor() {
          @Override
          public <ReqT, RespT> ClientCall<ReqT, RespT> interceptCall(
              MethodDescriptor<ReqT, RespT> methodDescriptor,
              CallOptions callOptions,
              Channel channel) {
            return new ForwardingClientCall.SimpleForwardingClientCall<ReqT, RespT>(
                channel.newCall(methodDescriptor, callOptions)) {
              @Override
              public void sendMessage(ReqT message) {
                try {
                  Thread.sleep(CHANNEL_BLOCKING_LATENCY);
                } catch (InterruptedException e) {
                  throw new RuntimeException(e);
                }
                super.sendMessage(message);
              }
            };
          }
        };

    server = FakeServiceBuilder.create(fakeService).intercept(trailersInterceptor).start();

    BigtableDataSettings settings =
        BigtableDataSettings.newBuilderForEmulator(server.getPort())
            .setProjectId(PROJECT_ID)
            .setInstanceId(INSTANCE_ID)
            .setAppProfileId(APP_PROFILE_ID)
            .build();
    EnhancedBigtableStubSettings.Builder stubSettingsBuilder =
        settings.getStubSettings().toBuilder();
    stubSettingsBuilder
        .mutateRowSettings()
        .retrySettings()
        .setInitialRetryDelay(Duration.ofMillis(200));

    stubSettingsBuilder
        .bulkMutateRowsSettings()
        .setBatchingSettings(
            // Each batch has 2 mutations, batch has 1 in-flight request, disable auto flush by
            // setting the delay to 1 hour.
            BatchingSettings.newBuilder()
                .setElementCountThreshold((long) batchElementCount)
                .setRequestByteThreshold(1000L)
                .setDelayThreshold(Duration.ofHours(1))
                .setFlowControlSettings(
                    FlowControlSettings.newBuilder()
                        .setMaxOutstandingElementCount((long) batchElementCount + 1)
                        .setMaxOutstandingRequestBytes(1001L)
                        .build())
                .build());

    stubSettingsBuilder.setTracerFactory(facotry);

    InstantiatingGrpcChannelProvider.Builder channelProvider =
        ((InstantiatingGrpcChannelProvider) stubSettingsBuilder.getTransportChannelProvider())
            .toBuilder();

    @SuppressWarnings("rawtypes")
    final ApiFunction<ManagedChannelBuilder, ManagedChannelBuilder> oldConfigurator =
        channelProvider.getChannelConfigurator();

    channelProvider.setChannelConfigurator(
        (builder) -> {
          if (oldConfigurator != null) {
            builder = oldConfigurator.apply(builder);
          }
          return builder.intercept(clientInterceptor);
        });
    stubSettingsBuilder.setTransportChannelProvider(channelProvider.build());

    EnhancedBigtableStubSettings stubSettings = stubSettingsBuilder.build();
    stub = new EnhancedBigtableStub(stubSettings, ClientContext.create(stubSettings));
  }

  @After
  public void tearDown() {
    stub.close();
    server.shutdown();
  }

  @Test
  public void testReadRowsOperationLatencies() {
    Stopwatch stopwatch = Stopwatch.createStarted();
    Lists.newArrayList(stub.readRowsCallable().call(Query.create(TABLE)).iterator());
    long elapsed = stopwatch.elapsed(TimeUnit.MILLISECONDS);

    Attributes expectedAttributes =
        baseAttributes
            .toBuilder()
            .put(STATUS_KEY, "OK")
            .put(TABLE_ID_KEY, TABLE)
            .put(ZONE_ID_KEY, ZONE)
            .put(CLUSTER_ID_KEY, CLUSTER)
            .put(METHOD_KEY, "Bigtable.ReadRows")
            .put(STREAMING_KEY, true)
            .put(CLIENT_NAME_KEY, CLIENT_NAME)
            .put(TARGET_KEY, TARGET_ATTRIBUTE_VALUE)
            .build();

<<<<<<< HEAD
    Collection<MetricData> allMetricData = metricReader.collectAllMetrics();

    MetricData metricData = getMetricData(allMetricData, OPERATION_LATENCIES_NAME);
=======
    MetricData metricData = getMetricData(metricReader, OPERATION_LATENCIES_NAME);

>>>>>>> 7247c326
    long value = getAggregatedValue(metricData, expectedAttributes);
    assertThat(value).isIn(Range.closed(SERVER_LATENCY, elapsed));
  }

  @Test
  public void testReadRowsOperationLatenciesOnAuthorizedView() {
    String authorizedViewId = "test-authorized-view-id";
    Stopwatch stopwatch = Stopwatch.createStarted();
    Lists.newArrayList(
        stub.readRowsCallable().call(Query.create(AuthorizedViewId.of(TABLE, authorizedViewId))));
    long elapsed = stopwatch.elapsed(TimeUnit.MILLISECONDS);

    Attributes expectedAttributes =
        baseAttributes
            .toBuilder()
            .put(STATUS_KEY, "OK")
            .put(TABLE_ID_KEY, TABLE)
            .put(ZONE_ID_KEY, ZONE)
            .put(CLUSTER_ID_KEY, CLUSTER)
            .put(METHOD_KEY, "Bigtable.ReadRows")
            .put(STREAMING_KEY, true)
            .put(CLIENT_NAME_KEY, CLIENT_NAME)
            .put(TARGET_KEY, TARGET_ATTRIBUTE_VALUE)
            .build();

    MetricData metricData = getMetricData(metricReader, OPERATION_LATENCIES_NAME);
    long value = getAggregatedValue(metricData, expectedAttributes);
    assertThat(value).isIn(Range.closed(SERVER_LATENCY, elapsed));
  }

  @Test
  public void testGfeMetrics() {
    Lists.newArrayList(stub.readRowsCallable().call(Query.create(TABLE)));

    Attributes expectedAttributes =
        baseAttributes
            .toBuilder()
            .put(STATUS_KEY, "OK")
            .put(TABLE_ID_KEY, TABLE)
            .put(ZONE_ID_KEY, ZONE)
            .put(CLUSTER_ID_KEY, CLUSTER)
            .put(CLIENT_NAME_KEY, CLIENT_NAME)
            .put(METHOD_KEY, "Bigtable.ReadRows")
            .put(TARGET_KEY, TARGET_ATTRIBUTE_VALUE)
            .build();

    MetricData serverLatenciesMetricData = getMetricData(metricReader, SERVER_LATENCIES_NAME);

    long serverLatencies = getAggregatedValue(serverLatenciesMetricData, expectedAttributes);
    assertThat(serverLatencies).isEqualTo(FAKE_SERVER_TIMING);

    MetricData connectivityErrorCountMetricData =
        getMetricData(metricReader, CONNECTIVITY_ERROR_COUNT_NAME);
    Attributes expected1 =
        baseAttributes
            .toBuilder()
            .put(STATUS_KEY, "UNAVAILABLE")
            .put(TABLE_ID_KEY, TABLE)
            .put(ZONE_ID_KEY, "global")
            .put(CLUSTER_ID_KEY, "unspecified")
            .put(METHOD_KEY, "Bigtable.ReadRows")
            .put(CLIENT_NAME_KEY, CLIENT_NAME)
            .put(TARGET_KEY, new ArrayList<String>())
            .build();
    Attributes expected2 =
        baseAttributes
            .toBuilder()
            .put(STATUS_KEY, "OK")
            .put(TABLE_ID_KEY, TABLE)
            .put(ZONE_ID_KEY, ZONE)
            .put(CLUSTER_ID_KEY, CLUSTER)
            .put(METHOD_KEY, "Bigtable.ReadRows")
            .put(CLIENT_NAME_KEY, CLIENT_NAME)
            .put(TARGET_KEY, TARGET_ATTRIBUTE_VALUE)
            .build();

    verifyAttributes(connectivityErrorCountMetricData, expected1);
    verifyAttributes(connectivityErrorCountMetricData, expected2);

    assertThat(getAggregatedValue(connectivityErrorCountMetricData, expected1)).isEqualTo(1);
    assertThat(getAggregatedValue(connectivityErrorCountMetricData, expected2)).isEqualTo(0);
  }

  @Test
  public void testReadRowsApplicationLatencyWithAutoFlowControl() throws Exception {
    final SettableApiFuture future = SettableApiFuture.create();
    final AtomicInteger counter = new AtomicInteger(0);
    // For auto flow control, application latency is the time application spent in onResponse.
    stub.readRowsCallable()
        .call(
            Query.create(TABLE),
            new ResponseObserver<Row>() {
              @Override
              public void onStart(StreamController streamController) {}

              @Override
              public void onResponse(Row row) {
                try {
                  counter.getAndIncrement();
                  Thread.sleep(APPLICATION_LATENCY);
                } catch (InterruptedException e) {
                }
              }

              @Override
              public void onError(Throwable throwable) {
                future.setException(throwable);
              }

              @Override
              public void onComplete() {
                future.set(null);
              }
            });
    future.get();

    assertThat(counter.get()).isEqualTo(fakeService.getResponseCounter().get());

    MetricData applicationLatency =
        getMetricData(metricReader, APPLICATION_BLOCKING_LATENCIES_NAME);

    Attributes expectedAttributes =
        baseAttributes
            .toBuilder()
            .put(TABLE_ID_KEY, TABLE)
            .put(ZONE_ID_KEY, ZONE)
            .put(CLUSTER_ID_KEY, CLUSTER)
            .put(CLIENT_NAME_KEY, CLIENT_NAME)
            .put(METHOD_KEY, "Bigtable.ReadRows")
            .put(TARGET_KEY, TARGET_ATTRIBUTE_VALUE)
            .build();
    long value = getAggregatedValue(applicationLatency, expectedAttributes);

    assertThat(value).isAtLeast((APPLICATION_LATENCY - SLEEP_VARIABILITY) * counter.get());

    MetricData operationLatency = getMetricData(metricReader, OPERATION_LATENCIES_NAME);
    long operationLatencyValue =
        getAggregatedValue(
            operationLatency,
            expectedAttributes.toBuilder().put(STATUS_KEY, "OK").put(STREAMING_KEY, true).build());
    assertThat(value).isAtMost(operationLatencyValue - SERVER_LATENCY);
  }

  @Test
  public void testReadRowsApplicationLatencyWithManualFlowControl() throws Exception {
    int counter = 0;

    Iterator<Row> rows = stub.readRowsCallable().call(Query.create(TABLE)).iterator();

    while (rows.hasNext()) {
      counter++;
      Thread.sleep(APPLICATION_LATENCY);
      rows.next();
    }

    MetricData applicationLatency =
        getMetricData(metricReader, APPLICATION_BLOCKING_LATENCIES_NAME);

    Attributes expectedAttributes =
        baseAttributes
            .toBuilder()
            .put(TABLE_ID_KEY, TABLE)
            .put(ZONE_ID_KEY, ZONE)
            .put(CLUSTER_ID_KEY, CLUSTER)
            .put(CLIENT_NAME_KEY, CLIENT_NAME)
            .put(METHOD_KEY, "Bigtable.ReadRows")
            .put(TARGET_KEY, TARGET_ATTRIBUTE_VALUE)
            .build();

    long value = getAggregatedValue(applicationLatency, expectedAttributes);
    // For manual flow control, the last application latency shouldn't count, because at that
    // point the server already sent back all the responses.
    assertThat(counter).isEqualTo(fakeService.getResponseCounter().get());
    assertThat(value).isAtLeast(APPLICATION_LATENCY * (counter - 1) - SERVER_LATENCY);

    MetricData operationLatency = getMetricData(metricReader, OPERATION_LATENCIES_NAME);
    long operationLatencyValue =
        getAggregatedValue(
            operationLatency,
            expectedAttributes.toBuilder().put(STATUS_KEY, "OK").put(STREAMING_KEY, true).build());
    assertThat(value).isAtMost(operationLatencyValue - SERVER_LATENCY);
  }

  @Test
  public void testRetryCount() throws InterruptedException {
    stub.mutateRowCallable()
        .call(RowMutation.create(TABLE, "random-row").setCell("cf", "q", "value"));

    MetricData metricData = getMetricData(metricReader, RETRY_COUNT_NAME);
    Attributes expectedAttributes =
        baseAttributes
            .toBuilder()
            .put(TABLE_ID_KEY, TABLE)
            .put(ZONE_ID_KEY, ZONE)
            .put(CLUSTER_ID_KEY, CLUSTER)
            .put(CLIENT_NAME_KEY, CLIENT_NAME)
            .put(METHOD_KEY, "Bigtable.MutateRow")
            .put(STATUS_KEY, "OK")
            .put(TARGET_KEY, TARGET_ATTRIBUTE_VALUE)
            .build();

    long value = getAggregatedValue(metricData, expectedAttributes);
    assertThat(value).isEqualTo(fakeService.getAttemptCounter().get() - 1);
  }

  @Test
  public void testMutateRowAttemptsTagValues() {
    stub.mutateRowCallable()
        .call(RowMutation.create(TABLE, "random-row").setCell("cf", "q", "value"));

    MetricData metricData = getMetricData(metricReader, ATTEMPT_LATENCIES_NAME);

    Attributes expected1 =
        baseAttributes
            .toBuilder()
            .put(STATUS_KEY, "UNAVAILABLE")
            .put(TABLE_ID_KEY, TABLE)
            .put(ZONE_ID_KEY, "global")
            .put(CLUSTER_ID_KEY, "unspecified")
            .put(METHOD_KEY, "Bigtable.MutateRow")
            .put(CLIENT_NAME_KEY, CLIENT_NAME)
            .put(STREAMING_KEY, false)
            .put(TARGET_KEY, new ArrayList<>())
            .build();

    Attributes expected2 =
        baseAttributes
            .toBuilder()
            .put(STATUS_KEY, "OK")
            .put(TABLE_ID_KEY, TABLE)
            .put(ZONE_ID_KEY, ZONE)
            .put(CLUSTER_ID_KEY, CLUSTER)
            .put(METHOD_KEY, "Bigtable.MutateRow")
            .put(CLIENT_NAME_KEY, CLIENT_NAME)
            .put(STREAMING_KEY, false)
            .put(TARGET_KEY, TARGET_ATTRIBUTE_VALUE)
            .build();

    verifyAttributes(metricData, expected1);
    verifyAttributes(metricData, expected2);
  }

  @Test
  public void testMutateRowsPartialError() throws InterruptedException {
    Batcher<RowMutationEntry, Void> batcher = stub.newMutateRowsBatcher(TableId.of(TABLE), null);
    int numMutations = 6;
    for (int i = 0; i < numMutations; i++) {
      String key = i % 2 == 0 ? "key" : "fail-key";
      batcher.add(RowMutationEntry.create(key).setCell("f", "q", "v"));
    }

    Assert.assertThrows(BatchingException.class, batcher::close);

    MetricData metricData = getMetricData(metricReader, ATTEMPT_LATENCIES_NAME);

    Attributes expected =
        baseAttributes
            .toBuilder()
            .put(STATUS_KEY, "OK")
            .put(TABLE_ID_KEY, TABLE)
            .put(ZONE_ID_KEY, ZONE)
            .put(CLUSTER_ID_KEY, CLUSTER)
            .put(METHOD_KEY, "Bigtable.MutateRows")
            .put(CLIENT_NAME_KEY, CLIENT_NAME)
            .put(STREAMING_KEY, false)
            .put(TARGET_KEY, TARGET_ATTRIBUTE_VALUE)
            .build();

    verifyAttributes(metricData, expected);
  }

  @Test
  public void testMutateRowsRpcError() {
    Batcher<RowMutationEntry, Void> batcher =
        stub.newMutateRowsBatcher(TableId.of(BAD_TABLE_ID), null);
    int numMutations = 6;
    for (int i = 0; i < numMutations; i++) {
      String key = i % 2 == 0 ? "key" : "fail-key";
      batcher.add(RowMutationEntry.create(key).setCell("f", "q", "v"));
    }

    Assert.assertThrows(BatchingException.class, batcher::close);

    MetricData metricData = getMetricData(metricReader, ATTEMPT_LATENCIES_NAME);

    Attributes expected =
        baseAttributes
            .toBuilder()
            .put(STATUS_KEY, "NOT_FOUND")
            .put(TABLE_ID_KEY, BAD_TABLE_ID)
            .put(ZONE_ID_KEY, "global")
            .put(CLUSTER_ID_KEY, "unspecified")
            .put(METHOD_KEY, "Bigtable.MutateRows")
            .put(CLIENT_NAME_KEY, CLIENT_NAME)
            .put(STREAMING_KEY, false)
            .put(TARGET_KEY, new ArrayList<>())
            .build();

    verifyAttributes(metricData, expected);
  }

  @Test
  public void testReadRowsAttemptsTagValues() {
    Lists.newArrayList(stub.readRowsCallable().call(Query.create("fake-table")).iterator());

    MetricData metricData = getMetricData(metricReader, ATTEMPT_LATENCIES_NAME);

    Attributes expected1 =
        baseAttributes
            .toBuilder()
            .put(STATUS_KEY, "UNAVAILABLE")
            .put(TABLE_ID_KEY, TABLE)
            .put(ZONE_ID_KEY, "global")
            .put(CLUSTER_ID_KEY, "unspecified")
            .put(METHOD_KEY, "Bigtable.ReadRows")
            .put(CLIENT_NAME_KEY, CLIENT_NAME)
            .put(STREAMING_KEY, true)
            .put(TARGET_KEY, new ArrayList<String>())
            .build();

    Attributes expected2 =
        baseAttributes
            .toBuilder()
            .put(STATUS_KEY, "OK")
            .put(TABLE_ID_KEY, TABLE)
            .put(ZONE_ID_KEY, ZONE)
            .put(CLUSTER_ID_KEY, CLUSTER)
            .put(METHOD_KEY, "Bigtable.ReadRows")
            .put(CLIENT_NAME_KEY, CLIENT_NAME)
            .put(STREAMING_KEY, true)
            .put(TARGET_KEY, TARGET_ATTRIBUTE_VALUE)
            .build();

    verifyAttributes(metricData, expected1);
    verifyAttributes(metricData, expected2);
  }

  @Test
  public void testBatchBlockingLatencies() throws InterruptedException {
    try (Batcher<RowMutationEntry, Void> batcher = stub.newMutateRowsBatcher(TABLE, null)) {
      for (int i = 0; i < 6; i++) {
        batcher.add(RowMutationEntry.create("key").setCell("f", "q", "v"));
      }

      // closing the batcher to trigger the third flush
      batcher.close();

      int expectedNumRequests = 6 / batchElementCount;

      MetricData applicationLatency = getMetricData(metricReader, CLIENT_BLOCKING_LATENCIES_NAME);

      Attributes expectedAttributes =
          baseAttributes
              .toBuilder()
              .put(TABLE_ID_KEY, TABLE)
              .put(ZONE_ID_KEY, ZONE)
              .put(CLUSTER_ID_KEY, CLUSTER)
              .put(METHOD_KEY, "Bigtable.MutateRows")
              .put(CLIENT_NAME_KEY, CLIENT_NAME)
              .put(TARGET_KEY, TARGET_ATTRIBUTE_VALUE)
              .build();

      long value = getAggregatedValue(applicationLatency, expectedAttributes);
      // After the first request is sent, batcher will block on add because of the server latency.
      // Blocking latency should be around server latency. So each data point would be at least
      // (SERVER_LATENCY - 10).
      long expected = (SERVER_LATENCY - 10) * (expectedNumRequests - 1) / expectedNumRequests;
      assertThat(value).isAtLeast(expected);
    }
  }

  @Test
  public void testQueuedOnChannelServerStreamLatencies() {
    stub.readRowsCallable().all().call(Query.create(TABLE));

    MetricData clientLatency = getMetricData(metricReader, CLIENT_BLOCKING_LATENCIES_NAME);

    Attributes attributes =
        baseAttributes
            .toBuilder()
            .put(TABLE_ID_KEY, TABLE)
            .put(CLUSTER_ID_KEY, CLUSTER)
            .put(ZONE_ID_KEY, ZONE)
            .put(METHOD_KEY, "Bigtable.ReadRows")
            .put(CLIENT_NAME_KEY, CLIENT_NAME)
            .put(TARGET_KEY, TARGET_ATTRIBUTE_VALUE)
            .build();

    long value = getAggregatedValue(clientLatency, attributes);
    assertThat(value).isAtLeast(CHANNEL_BLOCKING_LATENCY);
  }

  @Test
  public void testQueuedOnChannelUnaryLatencies() {

    stub.mutateRowCallable().call(RowMutation.create(TABLE, "a-key").setCell("f", "q", "v"));

    MetricData clientLatency = getMetricData(metricReader, CLIENT_BLOCKING_LATENCIES_NAME);

    Attributes attributes =
        baseAttributes
            .toBuilder()
            .put(TABLE_ID_KEY, TABLE)
            .put(CLUSTER_ID_KEY, CLUSTER)
            .put(ZONE_ID_KEY, ZONE)
            .put(METHOD_KEY, "Bigtable.MutateRow")
            .put(CLIENT_NAME_KEY, CLIENT_NAME)
            .put(TARGET_KEY, TARGET_ATTRIBUTE_VALUE)
            .build();

    long expected = CHANNEL_BLOCKING_LATENCY * 2 / 3;
    long actual = getAggregatedValue(clientLatency, attributes);
    assertThat(actual).isAtLeast(expected);
  }

  @Test
  public void testPermanentFailure() {
    try {
      Lists.newArrayList(stub.readRowsCallable().call(Query.create(BAD_TABLE_ID)).iterator());
      Assert.fail("Request should throw not found error");
    } catch (NotFoundException e) {
    }

    MetricData attemptLatency = getMetricData(metricReader, ATTEMPT_LATENCIES_NAME);

    Attributes expected =
        baseAttributes
            .toBuilder()
            .put(STATUS_KEY, "NOT_FOUND")
            .put(TABLE_ID_KEY, BAD_TABLE_ID)
            .put(CLUSTER_ID_KEY, "unspecified")
            .put(ZONE_ID_KEY, "global")
            .put(STREAMING_KEY, true)
            .put(METHOD_KEY, "Bigtable.ReadRows")
            .put(CLIENT_NAME_KEY, CLIENT_NAME)
            .put(TARGET_KEY, new ArrayList<>())
            .build();

    verifyAttributes(attemptLatency, expected);

    MetricData opLatency = getMetricData(metricReader, OPERATION_LATENCIES_NAME);
    verifyAttributes(opLatency, expected);
  }

  private static class FakeService extends BigtableGrpc.BigtableImplBase {

    static List<ReadRowsResponse> createFakeResponse() {
      List<ReadRowsResponse> responses = new ArrayList<>();
      for (int i = 0; i < 4; i++) {
        responses.add(
            ReadRowsResponse.newBuilder()
                .addChunks(
                    ReadRowsResponse.CellChunk.newBuilder()
                        .setRowKey(ByteString.copyFromUtf8("fake-key-" + i))
                        .setFamilyName(StringValue.of("cf"))
                        .setQualifier(
                            BytesValue.newBuilder().setValue(ByteString.copyFromUtf8("q")))
                        .setTimestampMicros(1_000)
                        .setValue(
                            ByteString.copyFromUtf8(
                                String.join("", Collections.nCopies(1024 * 1024, "A"))))
                        .setCommitRow(true))
                .build());
      }
      return responses;
    }

    private final AtomicInteger attemptCounter = new AtomicInteger(0);
    private final AtomicInteger responseCounter = new AtomicInteger(0);
    private final Iterator<ReadRowsResponse> source = createFakeResponse().listIterator();

    @Override
    public void readRows(
        ReadRowsRequest request, StreamObserver<ReadRowsResponse> responseObserver) {
      if (request.getTableName().contains(BAD_TABLE_ID)) {
        responseObserver.onError(new StatusRuntimeException(Status.NOT_FOUND));
        return;
      }
      final AtomicBoolean done = new AtomicBoolean();
      final ServerCallStreamObserver<ReadRowsResponse> target =
          (ServerCallStreamObserver<ReadRowsResponse>) responseObserver;
      try {
        Thread.sleep(SERVER_LATENCY);
      } catch (InterruptedException e) {
      }
      if (attemptCounter.getAndIncrement() == 0) {
        target.onError(new StatusRuntimeException(Status.UNAVAILABLE));
        return;
      }

      // Only return the next response when the buffer is emptied for testing manual flow control.
      // The fake service won't keep calling onNext unless it received an onRequest event from
      // the application thread
      target.setOnReadyHandler(
          () -> {
            while (target.isReady() && source.hasNext()) {
              responseCounter.getAndIncrement();
              target.onNext(source.next());
            }
            if (!source.hasNext() && done.compareAndSet(false, true)) {
              target.onCompleted();
            }
          });
    }

    @Override
    public void mutateRow(
        MutateRowRequest request, StreamObserver<MutateRowResponse> responseObserver) {
      if (attemptCounter.getAndIncrement() < 2) {
        responseObserver.onError(new StatusRuntimeException(Status.UNAVAILABLE));
        return;
      }
      responseObserver.onNext(MutateRowResponse.getDefaultInstance());
      responseObserver.onCompleted();
    }

    @Override
    public void mutateRows(
        MutateRowsRequest request, StreamObserver<MutateRowsResponse> responseObserver) {
      if (request.getTableName().contains(BAD_TABLE_ID)) {
        responseObserver.onError(new StatusRuntimeException(Status.NOT_FOUND));
        return;
      }
      try {
        Thread.sleep(SERVER_LATENCY);
      } catch (InterruptedException e) {
      }
      MutateRowsResponse.Builder builder = MutateRowsResponse.newBuilder();
      for (int i = 0; i < request.getEntriesCount(); i++) {
        if (request
            .getEntries(i)
            .getRowKey()
            .toString(Charset.availableCharsets().get("UTF-8"))
            .startsWith("fail")) {
          builder
              .addEntriesBuilder()
              .setIndex(i)
              .setStatus(
                  com.google.rpc.Status.newBuilder()
                      .setCode(com.google.rpc.Code.PERMISSION_DENIED_VALUE)
                      .build());
          continue;
        }
        builder.addEntriesBuilder().setIndex(i);
      }
      responseObserver.onNext(builder.build());
      responseObserver.onCompleted();
    }

    public AtomicInteger getAttemptCounter() {
      return attemptCounter;
    }

    public AtomicInteger getResponseCounter() {
      return responseCounter;
    }
  }
}<|MERGE_RESOLUTION|>--- conflicted
+++ resolved
@@ -305,14 +305,9 @@
             .put(TARGET_KEY, TARGET_ATTRIBUTE_VALUE)
             .build();
 
-<<<<<<< HEAD
     Collection<MetricData> allMetricData = metricReader.collectAllMetrics();
 
     MetricData metricData = getMetricData(allMetricData, OPERATION_LATENCIES_NAME);
-=======
-    MetricData metricData = getMetricData(metricReader, OPERATION_LATENCIES_NAME);
-
->>>>>>> 7247c326
     long value = getAggregatedValue(metricData, expectedAttributes);
     assertThat(value).isIn(Range.closed(SERVER_LATENCY, elapsed));
   }
