--- conflicted
+++ resolved
@@ -139,11 +139,7 @@
                     ResponseParams params =
                         ResponseParams.newBuilder().setZoneId(ZONE).setClusterId(CLUSTER).build();
                     byte[] byteArray = params.toByteArray();
-<<<<<<< HEAD
-                    headers.put(Util.METADATA_KEY, byteArray);
-=======
                     headers.put(Util.LOCATION_METADATA_KEY, byteArray);
->>>>>>> cf93932b
 
                     super.sendHeaders(headers);
                   }
@@ -386,8 +382,6 @@
         .call(RowMutation.create(TABLE_ID, "random-row").setCell("cf", "q", "value"));
 
     // Set a timeout to reduce flakiness of this test. BasicRetryingFuture will set
-<<<<<<< HEAD
-=======
     // attempt succeeded and set the response which will call complete() in AbstractFuture which
     // calls releaseWaiters(). onOperationComplete() is called in TracerFinisher which will be
     // called after the mutateRow call is returned. So there's a race between when the call returns
@@ -412,18 +406,12 @@
     Lists.newArrayList(stub.readRowsCallable().call(Query.create("fake-table")).iterator());
 
     // Set a timeout to reduce flakiness of this test. BasicRetryingFuture will set
->>>>>>> cf93932b
     // attempt succeeded and set the response which will call complete() in AbstractFuture which
     // calls releaseWaiters(). onOperationComplete() is called in TracerFinisher which will be
     // called after the mutateRow call is returned. So there's a race between when the call returns
     // and when the record() is called in onOperationCompletion().
     verify(statsRecorderWrapper, timeout(50).times(fakeService.getAttemptCounter().get()))
         .recordAttempt(status.capture(), tableId.capture(), zone.capture(), cluster.capture());
-<<<<<<< HEAD
-    assertThat(zone.getAllValues()).containsExactly("global", "global", ZONE);
-    assertThat(cluster.getAllValues()).containsExactly("unspecified", "unspecified", CLUSTER);
-    assertThat(status.getAllValues()).containsExactly("UNAVAILABLE", "UNAVAILABLE", "OK");
-=======
     assertThat(zone.getAllValues()).containsExactly("global", ZONE);
     assertThat(cluster.getAllValues()).containsExactly("unspecified", CLUSTER);
     assertThat(status.getAllValues()).containsExactly("UNAVAILABLE", "OK");
@@ -481,7 +469,6 @@
     assertThat(tableId.getValue()).isEqualTo(BAD_TABLE_ID);
     assertThat(cluster.getValue()).isEqualTo("unspecified");
     assertThat(zone.getValue()).isEqualTo("global");
->>>>>>> cf93932b
   }
 
   private static class FakeService extends BigtableGrpc.BigtableImplBase {
