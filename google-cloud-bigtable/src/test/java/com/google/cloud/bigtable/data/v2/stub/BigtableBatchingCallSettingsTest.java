--- conflicted
+++ resolved
@@ -56,13 +56,7 @@
     assertThat(builder.getRetrySettings()).isNotNull();
     assertThat(builder.isLatencyBasedThrottlingEnabled()).isFalse();
     assertThat(builder.getTargetRpcLatencyMs()).isNull();
-<<<<<<< HEAD
-    assertThat(builder.getFlowController()).isNull();
-    assertThat(builder.getFlowControlEvents()).isNull();
-    assertThat(builder.getDynamicFlowControlStats()).isNull();
-=======
     assertThat(builder.getDynamicFlowControlSettings()).isNull();
->>>>>>> 41c948db
   }
 
   @Test
@@ -83,25 +77,6 @@
     assertThat(settings.getRetrySettings()).isEqualTo(retrySettings);
     assertThat(settings.isLatencyBasedThrottlingEnabled()).isFalse();
     assertThat(settings.getTargetRpcLatencyMs()).isNull();
-<<<<<<< HEAD
-    assertThat(settings.getFlowController()).isNotNull();
-    assertThat(settings.getFlowControlEvents()).isNotNull();
-    assertThat(settings.getDynamicFlowControlStats()).isNotNull();
-    FlowController flowController = settings.getFlowController();
-
-    builder.setLatencyBasedThrottling(true, 10L);
-    settings = builder.build();
-    assertThat(settings.isLatencyBasedThrottlingEnabled()).isTrue();
-    assertThat(settings.getTargetRpcLatencyMs()).isEqualTo(10);
-    assertThat(settings.getFlowController()).isNotSameInstanceAs(flowController);
-    flowController = settings.getFlowController();
-
-    builder.setLatencyBasedThrottling(false, 10L);
-    settings = builder.build();
-    assertThat(settings.isLatencyBasedThrottlingEnabled()).isFalse();
-    assertThat(settings.getTargetRpcLatencyMs()).isNull();
-    assertThat(settings.getFlowController()).isNotSameInstanceAs(flowController);
-=======
     assertThat(settings.getDynamicFlowControlSettings()).isNotNull();
     verifyFlowControlSettingWhenLatencyBasedThrottlingDisabled(
         settings.getDynamicFlowControlSettings());
@@ -121,7 +96,6 @@
     assertThat(settings.getDynamicFlowControlSettings()).isNotNull();
     verifyFlowControlSettingWhenLatencyBasedThrottlingDisabled(
         settings.getDynamicFlowControlSettings());
->>>>>>> 41c948db
   }
 
   @Test
@@ -134,11 +108,7 @@
         .setBatchingSettings(BATCHING_SETTINGS)
         .setRetryableCodes(StatusCode.Code.UNAVAILABLE, StatusCode.Code.UNAUTHENTICATED)
         .setRetrySettings(retrySettings)
-<<<<<<< HEAD
-        .setLatencyBasedThrottling(true, 10L);
-=======
         .enableLatencyBasedThrottling(10L);
->>>>>>> 41c948db
 
     BigtableBatchingCallSettings settings = builder.build();
     BigtableBatchingCallSettings.Builder newBuilder = settings.toBuilder();
@@ -149,41 +119,9 @@
     assertThat(newBuilder.getRetrySettings()).isEqualTo(retrySettings);
     assertThat(newBuilder.isLatencyBasedThrottlingEnabled()).isTrue();
     assertThat(newBuilder.getTargetRpcLatencyMs()).isEqualTo(10L);
-<<<<<<< HEAD
-    assertThat(newBuilder.getFlowController()).isSameInstanceAs(builder.getFlowController());
-    assertThat(newBuilder.getFlowControlEvents()).isSameInstanceAs(builder.getFlowControlEvents());
-    assertThat(newBuilder.getDynamicFlowControlStats())
-        .isSameInstanceAs(builder.getDynamicFlowControlStats());
-  }
-
-  @Test
-  public void testFlowControllerSetUp() {
-    BigtableBatchingCallSettings.Builder builder =
-        BigtableBatchingCallSettings.newBuilder(new MutateRowsBatchingDescriptor());
-    BatchingSettings settings =
-        BatchingSettings.newBuilder()
-            .setElementCountThreshold(100L)
-            .setRequestByteThreshold(100L)
-            .setFlowControlSettings(
-                FlowControlSettings.newBuilder()
-                    .setMaxOutstandingElementCount(150L)
-                    .setMaxOutstandingRequestBytes(150L)
-                    .build())
-            .build();
-    builder.setBatchingSettings(settings).setLatencyBasedThrottling(true, 10L);
-    FlowController flowController = builder.build().getFlowController();
-    assertThat(flowController).isNotNull();
-    assertThat(flowController.getCurrentOutstandingElementCount()).isEqualTo(100);
-    assertThat(flowController.getMinOutstandingElementCount()).isEqualTo(100);
-    assertThat(flowController.getMaxOutstandingElementCount()).isEqualTo(150);
-    assertThat(flowController.getCurrentOutstandingRequestBytes()).isEqualTo(150);
-    assertThat(flowController.getMinOutstandingRequestBytes()).isEqualTo(150);
-    assertThat(flowController.getMaxOutstandingRequestBytes()).isEqualTo(150);
-=======
     assertThat(newBuilder.getDynamicFlowControlSettings()).isNotNull();
     verifyFlowControlSettingWhenLatencyBasedThrottlingEnabled(
         newBuilder.getDynamicFlowControlSettings());
->>>>>>> 41c948db
   }
 
   @Test
