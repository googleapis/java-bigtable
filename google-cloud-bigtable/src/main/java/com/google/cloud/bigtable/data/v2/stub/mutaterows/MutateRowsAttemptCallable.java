--- conflicted
+++ resolved
@@ -294,9 +294,6 @@
 
     // Handle missing mutations
     for (int i = 0; i < seenIndices.length; i++) {
-<<<<<<< HEAD
-      if (!seenIndices[i]) {
-=======
       if (seenIndices[i]) {
         continue;
       }
@@ -317,29 +314,10 @@
 
     currentRequest = builder.build();
     originalIndexes = newOriginalIndexes;
->>>>>>> 4ea16f23
-
-        int origIndex = getOriginalIndex(i);
-        FailedMutation failedMutation =
-            FailedMutation.create(
-                origIndex,
-                ApiExceptionFactory.createException(
-                    "Missing entry response for entry " + origIndex,
-                    null,
-                    GrpcStatusCode.of(io.grpc.Status.Code.INTERNAL),
-                    false));
-
-        allFailures.add(failedMutation);
-        permanentFailures.add(failedMutation);
-      }
-
-      currentRequest = builder.build();
-      originalIndexes = newOriginalIndexes;
-
-      if (!allFailures.isEmpty()) {
-        boolean isRetryable = builder.getEntriesCount() > 0;
-        throw new MutateRowsException(null, allFailures, isRetryable);
-      }
+
+    if (!allFailures.isEmpty()) {
+      boolean isRetryable = builder.getEntriesCount() > 0;
+      throw new MutateRowsException(null, allFailures, isRetryable);
     }
   }
 
