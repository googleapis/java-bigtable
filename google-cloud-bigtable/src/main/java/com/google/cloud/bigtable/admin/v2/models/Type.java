/*
 * Copyright 2024 Google LLC
 *
 * Licensed under the Apache License, Version 2.0 (the "License");
 * you may not use this file except in compliance with the License.
 * You may obtain a copy of the License at
 *
 *     https://www.apache.org/licenses/LICENSE-2.0
 *
 * Unless required by applicable law or agreed to in writing, software
 * distributed under the License is distributed on an "AS IS" BASIS,
 * WITHOUT WARRANTIES OR CONDITIONS OF ANY KIND, either express or implied.
 * See the License for the specific language governing permissions and
 * limitations under the License.
 */
package com.google.cloud.bigtable.admin.v2.models;

import static com.google.common.base.Preconditions.checkNotNull;

import com.google.api.core.BetaApi;
import com.google.auto.value.AutoValue;
import javax.annotation.Nonnull;

/**
 * Wrapper class for the {@link com.google.bigtable.admin.v2.Type} protobuf message.
 *
 * @see com.google.bigtable.admin.v2.Type
 */
@BetaApi
public interface Type {
  /**
   * These types are marker types that allow types to be used as the input to aggregate function.
   */
  public static interface SumAggregateInput extends Type {}

  public static interface MinAggregateInput extends Type {}

  public static interface MaxAggregateInput extends Type {}

  public static interface HllAggregateInput extends Type {}

  com.google.bigtable.admin.v2.Type toProto();

  static Type fromProto(com.google.bigtable.admin.v2.Type source) {
    switch (source.getKindCase()) {
      case INT64_TYPE:
        return Int64.fromProto(source.getInt64Type());
      case BYTES_TYPE:
        return Bytes.fromProto(source.getBytesType());
      case AGGREGATE_TYPE:
        return Aggregate.fromProto(source.getAggregateType());
      case KIND_NOT_SET:
        return Raw.create();
    }
    throw new UnsupportedOperationException();
  }

  /** The raw type denotes the absence of a type. */
  public static Raw raw() {
    return Raw.create();
  }

  /**
   * Creates a Bytes type with a "raw" encoding, leaving the bytes encoded as they are passed in.
   */
  public static Bytes rawBytes() {
    return Bytes.create(Bytes.Encoding.raw());
  }

  /** Creates a Bytes type with the specified encoding */
  public static Bytes bytes(Bytes.Encoding encoding) {
    return Bytes.create(encoding);
  }

  /**
   * Creates an Int64 type with a big-endian encoding. The bytes are then encoded in "raw" format.
   */
  public static Int64 bigEndianInt64() {
    return Int64.create(Int64.Encoding.BigEndianBytes.create(Type.rawBytes()));
  }

  /** Creates an Int64 type with the specified encoding. */
  public static Int64 int64(Int64.Encoding encoding) {
    return Int64.create(encoding);
  }

  /** Creates an Aggregate type with a SUM aggregator and Int64 input type. */
  public static Aggregate int64Sum() {
    return sum(bigEndianInt64());
  }

  /** Creates an Aggregate type with a SUM aggregator and specified input type. */
  public static Aggregate sum(SumAggregateInput inputType) {
    return Aggregate.create(inputType, Aggregate.Aggregator.Sum.create());
  }

  /** Creates an Aggregate type with a MIN aggregator and Int64 input type. */
  public static Aggregate int64Min() {
    return min(bigEndianInt64());
  }

  /** Creates an Aggregate type with a MIN aggregator and specified input type. */
  public static Aggregate min(MinAggregateInput inputType) {
    return Aggregate.create(inputType, Aggregate.Aggregator.Min.create());
  }

  /** Creates an Aggregate type with a MAX aggregator and Int64 input type. */
  public static Aggregate int64Max() {
    return max(bigEndianInt64());
  }

  /** Creates an Aggregate type with a MAX aggregator and specified input type. */
  public static Aggregate max(MaxAggregateInput inputType) {
    return Aggregate.create(inputType, Aggregate.Aggregator.Max.create());
  }

  /** Creates an Aggregate type with a HLL aggregator and Int64 input type. */
  public static Aggregate int64Hll() {
    return hll(bigEndianInt64());
  }

  /** Creates an Aggregate type with a HLL aggregator and specified input type. */
  public static Aggregate hll(HllAggregateInput inputType) {
    return Aggregate.create(inputType, Aggregate.Aggregator.Hll.create());
  }

  /** Represents a string of bytes with a specific encoding. */
  @AutoValue
  public abstract static class Bytes implements Type {
    public static Bytes create(Encoding encoding) {
      return new AutoValue_Type_Bytes(encoding);
    }

    @Nonnull
    public abstract Encoding getEncoding();

    @Override
    public com.google.bigtable.admin.v2.Type toProto() {
      com.google.bigtable.admin.v2.Type.Builder builder =
          com.google.bigtable.admin.v2.Type.newBuilder();
      builder.getBytesTypeBuilder().setEncoding(getEncoding().toProto());
      return builder.build();
    }

    static Bytes fromProto(com.google.bigtable.admin.v2.Type.Bytes source) {
      return create(Encoding.fromProto(source.getEncoding()));
    }

    public abstract static class Encoding {

      abstract com.google.bigtable.admin.v2.Type.Bytes.Encoding toProto();

      static Encoding fromProto(com.google.bigtable.admin.v2.Type.Bytes.Encoding source) {
        switch (source.getEncodingCase()) {
          case RAW:
          case ENCODING_NOT_SET:
            return Raw.create();
        }
        throw new UnsupportedOperationException();
      }

      public static Encoding raw() {
        return Raw.create();
      }

      @AutoValue
      public abstract static class Raw extends Encoding {
        public static Raw create() {
          return new AutoValue_Type_Bytes_Encoding_Raw();
        }

        private static final com.google.bigtable.admin.v2.Type.Bytes.Encoding PROTO_INSTANCE =
            com.google.bigtable.admin.v2.Type.Bytes.Encoding.newBuilder()
                .setRaw(com.google.bigtable.admin.v2.Type.Bytes.Encoding.Raw.getDefaultInstance())
                .build();

        @Override
        public com.google.bigtable.admin.v2.Type.Bytes.Encoding toProto() {
          return PROTO_INSTANCE;
        }
      }
    }
  }

  /** Represents a 64-bit integer with a specific encoding. */
  @AutoValue
  public abstract static class Int64
      implements SumAggregateInput, MinAggregateInput, MaxAggregateInput, HllAggregateInput {
    public static Int64 create(Encoding encoding) {
      return new AutoValue_Type_Int64(encoding);
    }

    @Nonnull
    public abstract Encoding getEncoding();

    public abstract static class Encoding {

      abstract com.google.bigtable.admin.v2.Type.Int64.Encoding toProto();

      static Encoding fromProto(com.google.bigtable.admin.v2.Type.Int64.Encoding source) {
        switch (source.getEncodingCase()) {
          case BIG_ENDIAN_BYTES:
            return BigEndianBytes.create();
          case ENCODING_NOT_SET:
<<<<<<< HEAD
            return BigEndianBytes.create();
=======
            return BigEndianBytes.create(Type.rawBytes());
>>>>>>> 715b7d0e
        }
        throw new UnsupportedOperationException();
      }

      @AutoValue
      public abstract static class BigEndianBytes extends Encoding {

        public static BigEndianBytes create() {
          return new AutoValue_Type_Int64_Encoding_BigEndianBytes();
        }

        @Override
        public com.google.bigtable.admin.v2.Type.Int64.Encoding toProto() {
          com.google.bigtable.admin.v2.Type.Int64.Encoding.Builder builder =
              com.google.bigtable.admin.v2.Type.Int64.Encoding.newBuilder();
          builder.getBigEndianBytesBuilder();
          return builder.build();
        }
      }
    }

    @Override
    public com.google.bigtable.admin.v2.Type toProto() {
      com.google.bigtable.admin.v2.Type.Builder builder =
          com.google.bigtable.admin.v2.Type.newBuilder();
      builder.getInt64TypeBuilder().setEncoding(getEncoding().toProto());
      return builder.build();
    }

    static Int64 fromProto(com.google.bigtable.admin.v2.Type.Int64 source) {
      return Int64.create(Encoding.fromProto(source.getEncoding()));
    }
  }

  @AutoValue
  public abstract static class Raw implements Type {
    public static Raw create() {
      return new AutoValue_Type_Raw();
    }

    @Override
    public com.google.bigtable.admin.v2.Type toProto() {
      return com.google.bigtable.admin.v2.Type.getDefaultInstance();
    }
  }

  /**
   * A value that combines incremental updates into a summarized value.
   *
   * <p>Data is never directly written or read using type `Aggregate`. Writes will provide either
   * the `input_type` or `state_type`, and reads will always return the `state_type` .
   */
  @AutoValue
  public abstract static class Aggregate implements Type {
    public static Aggregate create(Type inputType, Aggregator aggregator) {
      return new AutoValue_Type_Aggregate(inputType, aggregator);
    }

    @Nonnull
    public abstract Type getInputType();

    @Nonnull
    public abstract Aggregator getAggregator();

    public abstract static class Aggregator {
      @AutoValue
      public abstract static class Sum extends Aggregator {
        public static Sum create() {
          return new AutoValue_Type_Aggregate_Aggregator_Sum();
        }

        @Override
        void buildTo(com.google.bigtable.admin.v2.Type.Aggregate.Builder builder) {
          builder.setSum(com.google.bigtable.admin.v2.Type.Aggregate.Sum.getDefaultInstance());
        }
      }

      @AutoValue
      public abstract static class Min extends Aggregator {
        public static Min create() {
          return new AutoValue_Type_Aggregate_Aggregator_Min();
        }

        @Override
        void buildTo(com.google.bigtable.admin.v2.Type.Aggregate.Builder builder) {
          builder.setMin(com.google.bigtable.admin.v2.Type.Aggregate.Min.getDefaultInstance());
        }
      }

      @AutoValue
      public abstract static class Max extends Aggregator {
        public static Max create() {
          return new AutoValue_Type_Aggregate_Aggregator_Max();
        }

        @Override
        void buildTo(com.google.bigtable.admin.v2.Type.Aggregate.Builder builder) {
          builder.setMax(com.google.bigtable.admin.v2.Type.Aggregate.Max.getDefaultInstance());
        }
      }

      @AutoValue
      public abstract static class Hll extends Aggregator {
        public static Hll create() {
          return new AutoValue_Type_Aggregate_Aggregator_Hll();
        }

        @Override
        void buildTo(com.google.bigtable.admin.v2.Type.Aggregate.Builder builder) {
          builder.setHllppUniqueCount(
              com.google.bigtable.admin.v2.Type.Aggregate.HyperLogLogPlusPlusUniqueCount
                  .getDefaultInstance());
        }
      }

      abstract void buildTo(com.google.bigtable.admin.v2.Type.Aggregate.Builder builder);
    }

    @Override
    public com.google.bigtable.admin.v2.Type toProto() {
      com.google.bigtable.admin.v2.Type.Builder typeBuilder =
          com.google.bigtable.admin.v2.Type.newBuilder();
      com.google.bigtable.admin.v2.Type.Aggregate.Builder aggregateBuilder =
          typeBuilder.getAggregateTypeBuilder();
      getAggregator().buildTo(aggregateBuilder);
      aggregateBuilder.setInputType(getInputType().toProto());
      return typeBuilder.build();
    }

    static Aggregate fromProto(com.google.bigtable.admin.v2.Type.Aggregate source) {
      Type inputType = Type.fromProto(source.getInputType());
      Aggregator aggregator = null;
      switch (source.getAggregatorCase()) {
        case SUM:
          aggregator = Aggregator.Sum.create();
          break;
        case MIN:
          aggregator = Aggregator.Min.create();
          break;
        case MAX:
          aggregator = Aggregator.Max.create();
          break;
        case HLLPP_UNIQUE_COUNT:
          aggregator = Aggregator.Hll.create();
          break;
        case AGGREGATOR_NOT_SET:
          throw new UnsupportedOperationException();
      }
      return Aggregate.create(inputType, checkNotNull(aggregator));
    }
  }
}<|MERGE_RESOLUTION|>--- conflicted
+++ resolved
@@ -202,11 +202,7 @@
           case BIG_ENDIAN_BYTES:
             return BigEndianBytes.create();
           case ENCODING_NOT_SET:
-<<<<<<< HEAD
             return BigEndianBytes.create();
-=======
-            return BigEndianBytes.create(Type.rawBytes());
->>>>>>> 715b7d0e
         }
         throw new UnsupportedOperationException();
       }
