--- conflicted
+++ resolved
@@ -76,64 +76,12 @@
 
     @Override
     public void onFailure(Throwable throwable) {
-<<<<<<< HEAD
-      Metadata metadata = responseMetadata.getMetadata();
-      Long latency = Util.getGfeLatency(metadata);
-      tracer.recordGfeMetadata(latency, throwable);
-      try {
-        // Check both headers and trailers because in different environments the metadata
-        // could be returned in headers or trailers
-        if (metadata != null) {
-          byte[] trailers = metadata.get(Util.METADATA_KEY);
-          if (trailers == null) {
-            Metadata trailingMetadata = responseMetadata.getTrailingMetadata();
-            if (trailingMetadata != null) {
-              trailers = trailingMetadata.get(Util.METADATA_KEY);
-            }
-          }
-          // If the response is terminated abnormally and we didn't get location information in
-          // trailers or headers, skip setting the locations
-          if (trailers != null) {
-            ResponseParams decodedTrailers = ResponseParams.parseFrom(trailers);
-            tracer.setLocations(decodedTrailers.getZoneId(), decodedTrailers.getClusterId());
-          }
-        }
-      } catch (InvalidProtocolBufferException e) {
-      }
-=======
       Util.recordMetricsFromMetadata(responseMetadata, tracer, throwable);
->>>>>>> cf93932b
     }
 
     @Override
     public void onSuccess(ResponseT response) {
-<<<<<<< HEAD
-      Metadata metadata = responseMetadata.getMetadata();
-      Long latency = Util.getGfeLatency(metadata);
-      tracer.recordGfeMetadata(latency, null);
-      try {
-        // Check both headers and trailers because in different environments the metadata
-        // could be returned in headers or trailers
-        if (metadata != null) {
-          byte[] trailers = metadata.get(Util.METADATA_KEY);
-          if (trailers == null) {
-            Metadata trailingMetadata = responseMetadata.getTrailingMetadata();
-            if (trailingMetadata != null) {
-              trailers = trailingMetadata.get(Util.METADATA_KEY);
-            }
-          }
-          // If the response is terminated abnormally and we didn't get location information in
-          // trailers or headers, skip setting the locations
-          if (trailers != null) {
-            ResponseParams decodedTrailers = ResponseParams.parseFrom(trailers);
-            tracer.setLocations(decodedTrailers.getZoneId(), decodedTrailers.getClusterId());
-          }
-        }
-      } catch (InvalidProtocolBufferException e) {
-      }
-=======
       Util.recordMetricsFromMetadata(responseMetadata, tracer, null);
->>>>>>> cf93932b
     }
   }
 }