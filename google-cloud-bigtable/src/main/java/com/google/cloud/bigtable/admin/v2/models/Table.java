--- conflicted
+++ resolved
@@ -136,31 +136,22 @@
         TableName.parse(proto.getName()),
         replicationStates.build(),
         columnFamilies.build(),
-<<<<<<< HEAD
+        changeStreamConfig,
         proto.getDeletionProtection());
-=======
-        changeStreamConfig);
->>>>>>> fba2c49e
   }
 
   private Table(
       TableName tableName,
       Map<String, ReplicationState> replicationStatesByClusterId,
       List<ColumnFamily> columnFamilies,
-<<<<<<< HEAD
+      Duration changeStreamRetention,
       boolean deletionProtection) {
-=======
-      Duration changeStreamRetention) {
->>>>>>> fba2c49e
     this.instanceId = tableName.getInstance();
     this.id = tableName.getTable();
     this.replicationStatesByClusterId = replicationStatesByClusterId;
     this.columnFamilies = columnFamilies;
-<<<<<<< HEAD
+    this.changeStreamRetention = changeStreamRetention;
     this.deletionProtection = deletionProtection;
-=======
-    this.changeStreamRetention = changeStreamRetention;
->>>>>>> fba2c49e
   }
 
   /** Gets the table's id. */
@@ -181,13 +172,12 @@
     return columnFamilies;
   }
 
-<<<<<<< HEAD
+  public Duration getChangeStreamRetention() {
+    return changeStreamRetention;
+  }
+
   public boolean isProtected() {
     return deletionProtection;
-=======
-  public Duration getChangeStreamRetention() {
-    return changeStreamRetention;
->>>>>>> fba2c49e
   }
 
   @Override
@@ -203,20 +193,13 @@
         && Objects.equal(instanceId, table.instanceId)
         && Objects.equal(replicationStatesByClusterId, table.replicationStatesByClusterId)
         && Objects.equal(columnFamilies, table.columnFamilies)
-<<<<<<< HEAD
+        && Objects.equal(changeStreamRetention, table.changeStreamRetention)
         && Objects.equal(deletionProtection, table.deletionProtection);
-=======
-        && Objects.equal(changeStreamRetention, table.changeStreamRetention);
->>>>>>> fba2c49e
   }
 
   @Override
   public int hashCode() {
     return Objects.hashCode(
-<<<<<<< HEAD
-        id, instanceId, replicationStatesByClusterId, columnFamilies, deletionProtection);
-=======
-        id, instanceId, replicationStatesByClusterId, columnFamilies, changeStreamRetention);
->>>>>>> fba2c49e
+        id, instanceId, replicationStatesByClusterId, columnFamilies, changeStreamRetention, deletionProtection);
   }
 }