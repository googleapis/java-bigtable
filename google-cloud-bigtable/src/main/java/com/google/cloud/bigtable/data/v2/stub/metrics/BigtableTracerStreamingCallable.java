--- conflicted
+++ resolved
@@ -97,72 +97,14 @@
     }
 
     @Override
-<<<<<<< HEAD
-    public void onError(Throwable t) {
-      // server-timing metric will be added through GrpcResponseMetadata#onHeaders(Metadata),
-      // so it's not checking trailing metadata here.
-      Metadata metadata = responseMetadata.getMetadata();
-      Long latency = Util.getGfeLatency(metadata);
-      tracer.recordGfeMetadata(latency, t);
-      try {
-        // Check both headers and trailers because in different environments the metadata
-        // could be returned in headers or trailers
-        if (metadata != null) {
-          byte[] trailers = metadata.get(Util.METADATA_KEY);
-          if (trailers == null) {
-            Metadata trailingMetadata = responseMetadata.getTrailingMetadata();
-            if (trailingMetadata != null) {
-              trailers = trailingMetadata.get(Util.METADATA_KEY);
-            }
-          }
-          // If the response is terminated abnormally and we didn't get location information in
-          // trailers or headers, skip setting the locations
-          if (trailers != null) {
-            ResponseParams decodedTrailers = ResponseParams.parseFrom(trailers);
-            tracer.setLocations(decodedTrailers.getZoneId(), decodedTrailers.getClusterId());
-          }
-        }
-      } catch (InvalidProtocolBufferException e) {
-      }
-
-=======
     protected void onErrorImpl(Throwable t) {
       Util.recordMetricsFromMetadata(responseMetadata, tracer, t);
->>>>>>> cf93932b
       outerObserver.onError(t);
     }
 
     @Override
-<<<<<<< HEAD
-    public void onComplete() {
-      Metadata metadata = responseMetadata.getMetadata();
-      Long latency = Util.getGfeLatency(metadata);
-      tracer.recordGfeMetadata(latency, null);
-      try {
-        // Check both headers and trailers because in different environments the metadata
-        // could be returned in headers or trailers
-        if (metadata != null) {
-          byte[] trailers = metadata.get(Util.METADATA_KEY);
-          if (trailers == null) {
-            Metadata trailingMetadata = responseMetadata.getTrailingMetadata();
-            if (trailingMetadata != null) {
-              trailers = trailingMetadata.get(Util.METADATA_KEY);
-            }
-          }
-          // If the response is terminated abnormally and we didn't get location information in
-          // trailers or headers, skip setting the locations
-          if (trailers != null) {
-            ResponseParams decodedTrailers = ResponseParams.parseFrom(trailers);
-            tracer.setLocations(decodedTrailers.getZoneId(), decodedTrailers.getClusterId());
-          }
-        }
-      } catch (InvalidProtocolBufferException e) {
-      }
-
-=======
     protected void onCompleteImpl() {
       Util.recordMetricsFromMetadata(responseMetadata, tracer, null);
->>>>>>> cf93932b
       outerObserver.onComplete();
     }
   }
