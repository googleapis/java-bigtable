/*
 * Copyright 2019 Google LLC
 *
 * Licensed under the Apache License, Version 2.0 (the "License");
 * you may not use this file except in compliance with the License.
 * You may obtain a copy of the License at
 *
 *     https://www.apache.org/licenses/LICENSE-2.0
 *
 * Unless required by applicable law or agreed to in writing, software
 * distributed under the License is distributed on an "AS IS" BASIS,
 * WITHOUT WARRANTIES OR CONDITIONS OF ANY KIND, either express or implied.
 * See the License for the specific language governing permissions and
 * limitations under the License.
 */
package com.google.cloud.bigtable.data.v2;

import com.google.api.core.BetaApi;
import com.google.api.gax.rpc.ClientContext;
import com.google.cloud.bigtable.data.v2.stub.BigtableClientContext;
import com.google.cloud.bigtable.data.v2.stub.EnhancedBigtableStub;
import java.io.IOException;
import javax.annotation.Nonnull;

/**
 * A factory to create multiple {@link BigtableDataClient} instances that all share the same channel
 * pool.
 *
 * <p>This allows multiple client instances to share the same gRPC channel pool, which makes client
 * creation very cheap. The intended use case is for applications that need to access multiple
 * Bigtable Instances from the same process.
 *
 * <p>Example Usage:
 *
 * <pre>{@code
 * BigtableDataSettings defaultSettings = BigtableDataSettings.newBuilder()
 *   .setProject("my-default-project")
 *   .setInstance("my-default-instance")
 *   .build();
 *
 * BigtableDataClientFactory clientFactory = BigtableDataClientFactory.create(defaultSettings);
 *
 * // Create a new client for "my-default-instance" in "my-default-project";
 * BigtableDataClient defaultInstanceClient = clientFactory.createDefault();
 *
 * // Create a new client for a different application profile
 * BigtableDataClient otherAppProfileClient = clientFactory.createForAppProfile("other-app-profile");
 *
 * // Create a new client for a completely different instance and application profile.
 * BigtableDataClient otherInstanceClient = clientFactory
 *   .createForInstance("my-other-project", "my-other-instance", "my-other-app-profile");
 *
 * // Clean up: make sure close the clients AND the factory.
 * defaultInstanceClient.close();
 * otherAppProfileClient.close();
 * otherInstanceClient.close();
 *
 * clientFactory.close();
 *
 * <p>Please note that this is an experimental feature and might be changed or removed in future.
 * }</pre>
 */
@BetaApi("This feature is currently experimental and can change in the future")
public final class BigtableDataClientFactory implements AutoCloseable {

  private final BigtableDataSettings defaultSettings;
  private final BigtableClientContext sharedClientContext;

  /**
   * Create a instance of this factory.
   *
   * <p>The factory will be used to create clients using the provided settings as the base. Make
   * sure to call {@link #close()} on the factory after closing all clients.
   */
  public static BigtableDataClientFactory create(BigtableDataSettings defaultSettings)
      throws IOException {
<<<<<<< HEAD
    ClientContext sharedClientContext =
        EnhancedBigtableStub.createClientContext(defaultSettings.getStubSettings());
    OpenTelemetry openTelemetry = null;
    try {
      // We don't want client side metrics to crash the client, so catch any exception when getting
      // the OTEL instance and log the exception instead.
      openTelemetry =
          EnhancedBigtableStub.getOpenTelemetry(
              defaultSettings.getMetricsProvider(),
              sharedClientContext.getCredentials(),
              defaultSettings.getStubSettings().getMetricsEndpoint());
    } catch (Throwable t) {
      logger.log(Level.WARNING, "Failed to get OTEL, will skip exporting client side metrics", t);
    }
    return new BigtableDataClientFactory(sharedClientContext, defaultSettings, openTelemetry);
=======
    BigtableClientContext sharedClientContext =
        EnhancedBigtableStub.createBigtableClientContext(defaultSettings.getStubSettings());

    return new BigtableDataClientFactory(sharedClientContext, defaultSettings);
>>>>>>> bfa156de
  }

  private BigtableDataClientFactory(
      BigtableClientContext sharedClientContext, BigtableDataSettings defaultSettings) {
    this.sharedClientContext = sharedClientContext;
    this.defaultSettings = defaultSettings;
  }

  /**
   * Release all of the resources associated with this factory.
   *
   * <p>This will close the underlying channel pooling, disconnecting all create clients.
   */
  @Override
  public void close() throws Exception {
    sharedClientContext.close();
  }

  /**
   * Create a lightweight client using the default settings in this factory. This will use the
   * factory default project, instance and application profile ids. The client will also share
   * resources like the channel pool with other clients created using this factory.
   *
   * <p>The client should be closed when it is no longer needed. Closing the client will release
   * client specific resources, but will leave shared resources like the channel pool open. To
   * release all resources, first close all of the created clients and then this factory instance.
   */
  public BigtableDataClient createDefault() {
    try {
      ClientContext clientContext =
          sharedClientContext
              .getClientContext()
              .toBuilder()
              .setTracerFactory(
                  EnhancedBigtableStub.createBigtableTracerFactory(
                      defaultSettings.getStubSettings(), sharedClientContext.getOpenTelemetry()))
              .build();

      return BigtableDataClient.createWithClientContext(defaultSettings, clientContext);
    } catch (IOException e) {
      // Should never happen because the connection has been established already
      throw new RuntimeException(
          "Failed to create a new client using factory default settings and shared resources.");
    }
  }

  /**
   * Create a lightweight client with an overriden application profile and the factory default
   * project and instance ids. The client will also share resources like the channel pool with other
   * clients created using this factory.
   *
   * <p>The client should be closed when it is no longer needed. Closing the client will release
   * client specific resources, but will leave shared resources like the channel pool open. To
   * release all resources, first close all of the created clients and then this factory instance.
   */
  public BigtableDataClient createForAppProfile(@Nonnull String appProfileId) throws IOException {
    BigtableDataSettings settings =
        defaultSettings.toBuilder().setAppProfileId(appProfileId).build();

    ClientContext clientContext =
        sharedClientContext
            .getClientContext()
            .toBuilder()
            .setTracerFactory(
                EnhancedBigtableStub.createBigtableTracerFactory(
                    settings.getStubSettings(), sharedClientContext.getOpenTelemetry()))
            .build();
    return BigtableDataClient.createWithClientContext(settings, clientContext);
  }

  /**
   * Create a lightweight client with the specified project and instance id. The resulting client
   * will use the server default application profile. The client will also share resources like the
   * channel pool with other clients created using this factory.
   *
   * <p>The client should be closed when it is no longer needed. Closing the client will release
   * client specific resources, but will leave shared resources like the channel pool open. To
   * release all resources, first close all of the created clients and then this factory instance.
   */
  public BigtableDataClient createForInstance(@Nonnull String projectId, @Nonnull String instanceId)
      throws IOException {
    BigtableDataSettings settings =
        defaultSettings
            .toBuilder()
            .setProjectId(projectId)
            .setInstanceId(instanceId)
            .setDefaultAppProfileId()
            .build();

    ClientContext clientContext =
        sharedClientContext
            .getClientContext()
            .toBuilder()
            .setTracerFactory(
                EnhancedBigtableStub.createBigtableTracerFactory(
                    settings.getStubSettings(), sharedClientContext.getOpenTelemetry()))
            .build();

    return BigtableDataClient.createWithClientContext(settings, clientContext);
  }

  /**
   * Create a lightweight client to the specified project, instance and application profile id. The
   * client will share resources like the channel pool with other clients created using this
   * factory.
   *
   * <p>The client should be closed when it is no longer needed. Closing the client will release
   * client specific resources, but will leave shared resources like the channel pool open. To
   * release all resources, first close all of the created clients and then this factory instance.
   */
  public BigtableDataClient createForInstance(
      @Nonnull String projectId, @Nonnull String instanceId, @Nonnull String appProfileId)
      throws IOException {
    BigtableDataSettings settings =
        defaultSettings
            .toBuilder()
            .setProjectId(projectId)
            .setInstanceId(instanceId)
            .setAppProfileId(appProfileId)
            .build();
    ClientContext clientContext =
        sharedClientContext
            .getClientContext()
            .toBuilder()
            .setTracerFactory(
                EnhancedBigtableStub.createBigtableTracerFactory(
                    settings.getStubSettings(), sharedClientContext.getOpenTelemetry()))
            .build();
    return BigtableDataClient.createWithClientContext(settings, clientContext);
  }
}<|MERGE_RESOLUTION|>--- conflicted
+++ resolved
@@ -74,28 +74,10 @@
    */
   public static BigtableDataClientFactory create(BigtableDataSettings defaultSettings)
       throws IOException {
-<<<<<<< HEAD
-    ClientContext sharedClientContext =
-        EnhancedBigtableStub.createClientContext(defaultSettings.getStubSettings());
-    OpenTelemetry openTelemetry = null;
-    try {
-      // We don't want client side metrics to crash the client, so catch any exception when getting
-      // the OTEL instance and log the exception instead.
-      openTelemetry =
-          EnhancedBigtableStub.getOpenTelemetry(
-              defaultSettings.getMetricsProvider(),
-              sharedClientContext.getCredentials(),
-              defaultSettings.getStubSettings().getMetricsEndpoint());
-    } catch (Throwable t) {
-      logger.log(Level.WARNING, "Failed to get OTEL, will skip exporting client side metrics", t);
-    }
-    return new BigtableDataClientFactory(sharedClientContext, defaultSettings, openTelemetry);
-=======
     BigtableClientContext sharedClientContext =
         EnhancedBigtableStub.createBigtableClientContext(defaultSettings.getStubSettings());
 
     return new BigtableDataClientFactory(sharedClientContext, defaultSettings);
->>>>>>> bfa156de
   }
 
   private BigtableDataClientFactory(
