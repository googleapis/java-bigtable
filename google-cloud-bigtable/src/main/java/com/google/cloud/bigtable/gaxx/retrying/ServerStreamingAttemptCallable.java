--- conflicted
+++ resolved
@@ -25,11 +25,7 @@
 import com.google.api.gax.rpc.ServerStreamingCallable;
 import com.google.api.gax.rpc.StateCheckingResponseObserver;
 import com.google.api.gax.rpc.StreamController;
-<<<<<<< HEAD
-import com.google.cloud.bigtable.data.v2.stub.readrows.LargeReadRowsResumptionStrategy;
-=======
 import com.google.cloud.bigtable.data.v2.stub.BigtableStreamResumptionStrategy;
->>>>>>> 4a75f3d1
 import com.google.common.base.Preconditions;
 import java.util.concurrent.Callable;
 import java.util.concurrent.CancellationException;
@@ -226,9 +222,6 @@
 
           @Override
           public void onErrorImpl(Throwable t) {
-            if (resumptionStrategy.getClass() == LargeReadRowsResumptionStrategy.class) {
-              ((LargeReadRowsResumptionStrategy) resumptionStrategy).setLargeRowKey(t);
-            }
             onAttemptError(t);
           }
 
@@ -354,14 +347,11 @@
     synchronized (lock) {
       localCancellationCause = cancellationCause;
     }
-<<<<<<< HEAD
-=======
 
     if (resumptionStrategy instanceof BigtableStreamResumptionStrategy) {
       throwable = ((BigtableStreamResumptionStrategy) resumptionStrategy).processError(throwable);
     }
 
->>>>>>> 4a75f3d1
     if (localCancellationCause != null) {
       // Take special care to preserve the cancellation's stack trace.
       innerAttemptFuture.setException(localCancellationCause);
