--- conflicted
+++ resolved
@@ -33,11 +33,8 @@
 /* Background task that goes through all connections and updates the errors_per_connection metric. */
 @InternalApi("For internal use only")
 public class ErrorCountPerConnectionMetricTracker implements Runnable {
-<<<<<<< HEAD
-  private static final Integer PER_CONNECTION_ERROR_COUNT_PERIOD_SECONDS = 10;
-=======
+
   private static final Integer PER_CONNECTION_ERROR_COUNT_PERIOD_SECONDS = 60;
->>>>>>> cd3467c2
 
   private final LongHistogram perConnectionErrorCountHistogram;
   private final Attributes attributes;
