--- conflicted
+++ resolved
@@ -200,24 +200,8 @@
 
   public static EnhancedBigtableStub create(EnhancedBigtableStubSettings settings)
       throws IOException {
-<<<<<<< HEAD
-    ClientContext clientContext = createClientContext(settings);
-    OpenTelemetry openTelemetry = null;
-    try {
-      // We don't want client side metrics to crash the client, so catch any exception when getting
-      // the OTEL instance and log the exception instead.
-      openTelemetry =
-          getOpenTelemetry(
-              settings.getMetricsProvider(),
-              clientContext.getCredentials(),
-              settings.getMetricsEndpoint());
-    } catch (Throwable t) {
-      logger.log(Level.WARNING, "Failed to get OTEL, will skip exporting client side metrics", t);
-    }
-=======
     BigtableClientContext bigtableClientContext = createBigtableClientContext(settings);
     OpenTelemetry openTelemetry = bigtableClientContext.getOpenTelemetry();
->>>>>>> bfa156de
     ClientContext contextWithTracer =
         bigtableClientContext
             .getClientContext()
@@ -233,92 +217,9 @@
     return new EnhancedBigtableStub(settings, clientContext, false);
   }
 
-<<<<<<< HEAD
-  public static ClientContext createClientContext(EnhancedBigtableStubSettings settings)
-      throws IOException {
-    EnhancedBigtableStubSettings.Builder builder = settings.toBuilder();
-
-    // TODO: this implementation is on the cusp of unwieldy, if we end up adding more features
-    // consider splitting it up by feature.
-
-    // workaround JWT audience issues
-    patchCredentials(builder);
-
-    // Fix the credentials so that they can be shared
-    Credentials credentials = null;
-    if (builder.getCredentialsProvider() != null) {
-      credentials = builder.getCredentialsProvider().getCredentials();
-    }
-    builder.setCredentialsProvider(FixedCredentialsProvider.create(credentials));
-
-    InstantiatingGrpcChannelProvider.Builder transportProvider =
-        builder.getTransportChannelProvider() instanceof InstantiatingGrpcChannelProvider
-            ? ((InstantiatingGrpcChannelProvider) builder.getTransportChannelProvider()).toBuilder()
-            : null;
-
-    OpenTelemetry openTelemetry = null;
-    try {
-      // We don't want client side metrics to crash the client, so catch any exception when getting
-      // the OTEL instance and log the exception instead.
-      openTelemetry =
-          getOpenTelemetry(
-              settings.getMetricsProvider(), credentials, settings.getMetricsEndpoint());
-    } catch (Throwable t) {
-      logger.log(Level.WARNING, "Failed to get OTEL, will skip exporting client side metrics", t);
-    }
-    ErrorCountPerConnectionMetricTracker errorCountPerConnectionMetricTracker;
-    // Skip setting up ErrorCountPerConnectionMetricTracker if openTelemetry is null
-    if (openTelemetry != null && transportProvider != null) {
-      errorCountPerConnectionMetricTracker =
-          new ErrorCountPerConnectionMetricTracker(
-              openTelemetry, createBuiltinAttributes(settings));
-      ApiFunction<ManagedChannelBuilder, ManagedChannelBuilder> oldChannelConfigurator =
-          transportProvider.getChannelConfigurator();
-      transportProvider.setChannelConfigurator(
-          managedChannelBuilder -> {
-            if (settings.getEnableRoutingCookie()) {
-              managedChannelBuilder.intercept(new CookiesInterceptor());
-            }
-
-            managedChannelBuilder.intercept(errorCountPerConnectionMetricTracker.getInterceptor());
-
-            if (oldChannelConfigurator != null) {
-              managedChannelBuilder = oldChannelConfigurator.apply(managedChannelBuilder);
-            }
-            return managedChannelBuilder;
-          });
-    } else {
-      errorCountPerConnectionMetricTracker = null;
-    }
-
-    // Inject channel priming
-    if (settings.isRefreshingChannel()) {
-
-      if (transportProvider != null) {
-        transportProvider.setChannelPrimer(
-            BigtableChannelPrimer.create(
-                credentials,
-                settings.getProjectId(),
-                settings.getInstanceId(),
-                settings.getAppProfileId()));
-      }
-    }
-
-    if (transportProvider != null) {
-      builder.setTransportChannelProvider(transportProvider.build());
-    }
-
-    ClientContext clientContext = ClientContext.create(builder.build());
-    if (errorCountPerConnectionMetricTracker != null) {
-      errorCountPerConnectionMetricTracker.startConnectionErrorCountTracker(
-          clientContext.getExecutor());
-    }
-    return clientContext;
-=======
   public static BigtableClientContext createBigtableClientContext(
       EnhancedBigtableStubSettings settings) throws IOException {
     return BigtableClientContext.create(settings);
->>>>>>> bfa156de
   }
 
   public static ApiTracerFactory createBigtableTracerFactory(
@@ -375,49 +276,7 @@
     return new CompositeTracerFactory(tracerFactories.build());
   }
 
-<<<<<<< HEAD
-  /**
-   * getOpenTelemetry is called from the following places:
-   *
-   * <ul>
-   *   <li>EnhancedBigtableStub.createClientContext: gets the openTelemetry to create meter for
-   *       per_connection_error_count
-   *   <li>EnhancedBigtableStub.create(settings): gets the openTelemetry to pass into
-   *       BigtableTracerFactory to create meters for built in metrics
-   *   <li>BigtableDataClientFactory.create(defaultSettings): gets the openTelemetry to pass around
-   *       when creating BigtableTracerFactory
-   * </ul>
-   *
-   * <p>DefaultMetricsProvider will always return the same openTelemetry instance for the same
-   * credentials and metrics endpoint.
-   */
-  @Nullable
-  public static OpenTelemetry getOpenTelemetry(
-      MetricsProvider metricsProvider,
-      @Nullable Credentials defaultCredentials,
-      @Nullable String metricsEndpoint)
-      throws IOException {
-    if (metricsProvider instanceof CustomOpenTelemetryMetricsProvider) {
-      CustomOpenTelemetryMetricsProvider customMetricsProvider =
-          (CustomOpenTelemetryMetricsProvider) metricsProvider;
-      return customMetricsProvider.getOpenTelemetry();
-    } else if (metricsProvider instanceof DefaultMetricsProvider) {
-      Credentials credentials =
-          BigtableDataSettings.getMetricsCredentials() != null
-              ? BigtableDataSettings.getMetricsCredentials()
-              : defaultCredentials;
-      DefaultMetricsProvider defaultMetricsProvider = (DefaultMetricsProvider) metricsProvider;
-      return defaultMetricsProvider.getOpenTelemetry(metricsEndpoint, credentials);
-    } else if (metricsProvider instanceof NoopMetricsProvider) {
-      return null;
-    }
-    throw new IOException("Invalid MetricsProvider type " + metricsProvider);
-  }
-
-  private static Attributes createBuiltinAttributes(EnhancedBigtableStubSettings settings) {
-=======
   static Attributes createBuiltinAttributes(EnhancedBigtableStubSettings settings) {
->>>>>>> bfa156de
     return Attributes.of(
         BIGTABLE_PROJECT_ID_KEY,
         settings.getProjectId(),
