/*
 * Copyright 2018 Google LLC
 *
 * Licensed under the Apache License, Version 2.0 (the "License");
 * you may not use this file except in compliance with the License.
 * You may obtain a copy of the License at
 *
 *     https://www.apache.org/licenses/LICENSE-2.0
 *
 * Unless required by applicable law or agreed to in writing, software
 * distributed under the License is distributed on an "AS IS" BASIS,
 * WITHOUT WARRANTIES OR CONDITIONS OF ANY KIND, either express or implied.
 * See the License for the specific language governing permissions and
 * limitations under the License.
 */
package com.google.cloud.bigtable.data.v2.stub;

import com.google.api.core.BetaApi;
import com.google.api.core.InternalApi;
import com.google.api.gax.batching.Batcher;
import com.google.api.gax.batching.BatcherImpl;
import com.google.api.gax.batching.FlowController;
import com.google.api.gax.core.BackgroundResource;
import com.google.api.gax.core.CredentialsProvider;
import com.google.api.gax.core.FixedCredentialsProvider;
import com.google.api.gax.grpc.GaxGrpcProperties;
import com.google.api.gax.grpc.GrpcCallContext;
import com.google.api.gax.grpc.GrpcCallSettings;
import com.google.api.gax.grpc.GrpcRawCallableFactory;
import com.google.api.gax.grpc.InstantiatingGrpcChannelProvider;
import com.google.api.gax.retrying.ExponentialRetryAlgorithm;
import com.google.api.gax.retrying.RetryAlgorithm;
import com.google.api.gax.retrying.RetryingExecutorWithContext;
import com.google.api.gax.retrying.ScheduledRetryingExecutor;
import com.google.api.gax.rpc.Callables;
import com.google.api.gax.rpc.ClientContext;
import com.google.api.gax.rpc.RequestParamsExtractor;
import com.google.api.gax.rpc.ServerStreamingCallSettings;
import com.google.api.gax.rpc.ServerStreamingCallable;
import com.google.api.gax.rpc.UnaryCallable;
import com.google.api.gax.tracing.OpencensusTracerFactory;
import com.google.api.gax.tracing.SpanName;
import com.google.api.gax.tracing.TracedServerStreamingCallable;
import com.google.api.gax.tracing.TracedUnaryCallable;
import com.google.auth.Credentials;
import com.google.auth.oauth2.ServiceAccountJwtAccessCredentials;
import com.google.bigtable.v2.BigtableGrpc;
import com.google.bigtable.v2.CheckAndMutateRowRequest;
import com.google.bigtable.v2.CheckAndMutateRowResponse;
import com.google.bigtable.v2.GenerateInitialChangeStreamPartitionsRequest;
import com.google.bigtable.v2.GenerateInitialChangeStreamPartitionsResponse;
import com.google.bigtable.v2.MutateRowRequest;
import com.google.bigtable.v2.MutateRowResponse;
import com.google.bigtable.v2.MutateRowsRequest;
import com.google.bigtable.v2.MutateRowsResponse;
import com.google.bigtable.v2.PingAndWarmRequest;
import com.google.bigtable.v2.PingAndWarmResponse;
<<<<<<< HEAD
import com.google.bigtable.v2.ReadChangeStreamRequest;
import com.google.bigtable.v2.ReadChangeStreamResponse;
=======
>>>>>>> cf93932b
import com.google.bigtable.v2.ReadModifyWriteRowRequest;
import com.google.bigtable.v2.ReadModifyWriteRowResponse;
import com.google.bigtable.v2.ReadRowsRequest;
import com.google.bigtable.v2.ReadRowsResponse;
import com.google.bigtable.v2.RowRange;
import com.google.bigtable.v2.SampleRowKeysRequest;
import com.google.bigtable.v2.SampleRowKeysResponse;
import com.google.cloud.bigtable.Version;
import com.google.cloud.bigtable.data.v2.internal.JwtCredentialsWithAudience;
import com.google.cloud.bigtable.data.v2.internal.RequestContext;
import com.google.cloud.bigtable.data.v2.models.BulkMutation;
import com.google.cloud.bigtable.data.v2.models.ChangeStreamMutation;
import com.google.cloud.bigtable.data.v2.models.ChangeStreamRecord;
import com.google.cloud.bigtable.data.v2.models.ChangeStreamRecordAdapter;
import com.google.cloud.bigtable.data.v2.models.ConditionalRowMutation;
import com.google.cloud.bigtable.data.v2.models.DefaultChangeStreamRecordAdapter;
import com.google.cloud.bigtable.data.v2.models.DefaultRowAdapter;
import com.google.cloud.bigtable.data.v2.models.KeyOffset;
import com.google.cloud.bigtable.data.v2.models.Query;
import com.google.cloud.bigtable.data.v2.models.Range.ByteStringRange;
import com.google.cloud.bigtable.data.v2.models.ReadChangeStreamQuery;
import com.google.cloud.bigtable.data.v2.models.ReadModifyWriteRow;
import com.google.cloud.bigtable.data.v2.models.Row;
import com.google.cloud.bigtable.data.v2.models.RowAdapter;
import com.google.cloud.bigtable.data.v2.models.RowMutation;
import com.google.cloud.bigtable.data.v2.models.RowMutationEntry;
import com.google.cloud.bigtable.data.v2.stub.changestream.ChangeStreamRecordMergingCallable;
import com.google.cloud.bigtable.data.v2.stub.changestream.GenerateInitialChangeStreamPartitionsUserCallable;
import com.google.cloud.bigtable.data.v2.stub.changestream.ReadChangeStreamResumptionStrategy;
import com.google.cloud.bigtable.data.v2.stub.changestream.ReadChangeStreamUserCallable;
import com.google.cloud.bigtable.data.v2.stub.metrics.BigtableTracerStreamingCallable;
import com.google.cloud.bigtable.data.v2.stub.metrics.BigtableTracerUnaryCallable;
import com.google.cloud.bigtable.data.v2.stub.metrics.BuiltinMetricsTracerFactory;
import com.google.cloud.bigtable.data.v2.stub.metrics.CompositeTracerFactory;
import com.google.cloud.bigtable.data.v2.stub.metrics.MetricsTracerFactory;
import com.google.cloud.bigtable.data.v2.stub.metrics.RpcMeasureConstants;
import com.google.cloud.bigtable.data.v2.stub.metrics.StatsHeadersServerStreamingCallable;
import com.google.cloud.bigtable.data.v2.stub.metrics.StatsHeadersUnaryCallable;
import com.google.cloud.bigtable.data.v2.stub.metrics.TracedBatcherUnaryCallable;
import com.google.cloud.bigtable.data.v2.stub.mutaterows.BulkMutateRowsUserFacingCallable;
import com.google.cloud.bigtable.data.v2.stub.mutaterows.MutateRowsBatchingDescriptor;
import com.google.cloud.bigtable.data.v2.stub.mutaterows.MutateRowsRetryingCallable;
import com.google.cloud.bigtable.data.v2.stub.readrows.FilterMarkerRowsCallable;
import com.google.cloud.bigtable.data.v2.stub.readrows.ReadRowsBatchingDescriptor;
import com.google.cloud.bigtable.data.v2.stub.readrows.ReadRowsFirstCallable;
import com.google.cloud.bigtable.data.v2.stub.readrows.ReadRowsResumptionStrategy;
import com.google.cloud.bigtable.data.v2.stub.readrows.ReadRowsRetryCompletedCallable;
import com.google.cloud.bigtable.data.v2.stub.readrows.ReadRowsUserCallable;
import com.google.cloud.bigtable.data.v2.stub.readrows.RowMergingCallable;
import com.google.cloud.bigtable.gaxx.retrying.ApiResultRetryAlgorithm;
import com.google.common.base.MoreObjects;
import com.google.common.base.Preconditions;
import com.google.common.collect.ImmutableList;
import com.google.common.collect.ImmutableMap;
import com.google.protobuf.ByteString;
import io.opencensus.stats.Stats;
import io.opencensus.stats.StatsRecorder;
import io.opencensus.tags.TagKey;
import io.opencensus.tags.TagValue;
import io.opencensus.tags.Tagger;
import io.opencensus.tags.Tags;
import java.io.IOException;
import java.net.URI;
import java.net.URISyntaxException;
import java.util.Collections;
import java.util.List;
import java.util.Map;
import java.util.concurrent.TimeUnit;
import javax.annotation.Nonnull;
import javax.annotation.Nullable;

/**
 * The core client that converts method calls to RPCs.
 *
 * <p>This class consists of a set of Callable chains that represent RPC methods. There is a chain
 * for each RPC method. Each chain starts with a transformation that takes a protobuf wrapper and
 * terminates in a Callable that a gax gRPC callable. This class is meant to be a semantically
 * complete facade for the Bigtable data API. However it is not meant to be consumed directly,
 * please use {@link com.google.cloud.bigtable.data.v2.BigtableDataClient}.
 *
 * <p>This class is considered an internal implementation detail and not meant to be used by
 * applications.
 */
@InternalApi
public class EnhancedBigtableStub implements AutoCloseable {
  private static final String CLIENT_NAME = "Bigtable";
  private static final long FLOW_CONTROL_ADJUSTING_INTERVAL_MS = TimeUnit.SECONDS.toMillis(20);

  private final EnhancedBigtableStubSettings settings;
  private final ClientContext clientContext;
  private final RequestContext requestContext;
  private final FlowController bulkMutationFlowController;
  private final DynamicFlowControlStats bulkMutationDynamicFlowControlStats;

  private final ServerStreamingCallable<Query, Row> readRowsCallable;
  private final UnaryCallable<Query, Row> readRowCallable;
  private final UnaryCallable<Query, List<Row>> bulkReadRowsCallable;
  private final UnaryCallable<String, List<KeyOffset>> sampleRowKeysCallable;
  private final UnaryCallable<RowMutation, Void> mutateRowCallable;
  private final UnaryCallable<BulkMutation, Void> bulkMutateRowsCallable;
  private final UnaryCallable<ConditionalRowMutation, Boolean> checkAndMutateRowCallable;
  private final UnaryCallable<ReadModifyWriteRow, Row> readModifyWriteRowCallable;
  private final UnaryCallable<PingAndWarmRequest, PingAndWarmResponse> pingAndWarmCallable;
<<<<<<< HEAD

  private final ServerStreamingCallable<String, ByteStringRange>
      generateInitialChangeStreamPartitionsCallable;

  private final ServerStreamingCallable<ReadChangeStreamQuery, ChangeStreamRecord>
      readChangeStreamCallable;
=======
>>>>>>> cf93932b

  public static EnhancedBigtableStub create(EnhancedBigtableStubSettings settings)
      throws IOException {
    settings = finalizeSettings(settings, Tags.getTagger(), Stats.getStatsRecorder());

    return new EnhancedBigtableStub(settings, ClientContext.create(settings));
  }

  public static EnhancedBigtableStubSettings finalizeSettings(
      EnhancedBigtableStubSettings settings, Tagger tagger, StatsRecorder stats)
      throws IOException {
    EnhancedBigtableStubSettings.Builder builder = settings.toBuilder();

    // TODO: this implementation is on the cusp of unwieldy, if we end up adding more features
    // consider splitting it up by feature.

    // workaround JWT audience issues
    patchCredentials(builder);

    // Inject channel priming
    if (settings.isRefreshingChannel()) {
      // Fix the credentials so that they can be shared
      Credentials credentials = null;
      if (settings.getCredentialsProvider() != null) {
        credentials = settings.getCredentialsProvider().getCredentials();
      }
      builder.setCredentialsProvider(FixedCredentialsProvider.create(credentials));

      // Inject the primer
      InstantiatingGrpcChannelProvider transportProvider =
          (InstantiatingGrpcChannelProvider) settings.getTransportChannelProvider();

      builder.setTransportChannelProvider(
          transportProvider
              .toBuilder()
              .setChannelPrimer(
                  BigtableChannelPrimer.create(
                      credentials,
                      settings.getProjectId(),
                      settings.getInstanceId(),
                      settings.getAppProfileId()))
              .build());
    }

    ImmutableMap<TagKey, TagValue> attributes =
        ImmutableMap.<TagKey, TagValue>builder()
            .put(RpcMeasureConstants.BIGTABLE_PROJECT_ID, TagValue.create(settings.getProjectId()))
            .put(
                RpcMeasureConstants.BIGTABLE_INSTANCE_ID, TagValue.create(settings.getInstanceId()))
            .put(
                RpcMeasureConstants.BIGTABLE_APP_PROFILE_ID,
                TagValue.create(settings.getAppProfileId()))
            .build();
    ImmutableMap<String, String> builtinAttributes =
        ImmutableMap.<String, String>builder()
            .put("project_id", settings.getProjectId())
            .put("instance", settings.getInstanceId())
            .put("app_profile", settings.getAppProfileId())
            .build();
    // Inject Opencensus instrumentation
    builder.setTracerFactory(
        new CompositeTracerFactory(
            ImmutableList.of(
                // Add OpenCensus Tracing
                new OpencensusTracerFactory(
                    ImmutableMap.<String, String>builder()
                        // Annotate traces with the same tags as metrics
                        .put(
                            RpcMeasureConstants.BIGTABLE_PROJECT_ID.getName(),
                            settings.getProjectId())
                        .put(
                            RpcMeasureConstants.BIGTABLE_INSTANCE_ID.getName(),
                            settings.getInstanceId())
                        .put(
                            RpcMeasureConstants.BIGTABLE_APP_PROFILE_ID.getName(),
                            settings.getAppProfileId())
                        // Also annotate traces with library versions
                        .put("gax", GaxGrpcProperties.getGaxGrpcVersion())
                        .put("grpc", GaxGrpcProperties.getGrpcVersion())
                        .put("gapic", Version.VERSION)
                        .build()),
                // Add OpenCensus Metrics
                MetricsTracerFactory.create(tagger, stats, attributes),
                BuiltinMetricsTracerFactory.create(builtinAttributes),
                // Add user configured tracer
                settings.getTracerFactory())));
    return builder.build();
  }

  private static void patchCredentials(EnhancedBigtableStubSettings.Builder settings)
      throws IOException {
    int i = settings.getEndpoint().lastIndexOf(":");
    String host = settings.getEndpoint().substring(0, i);
    String audience = settings.getJwtAudienceMapping().get(host);

    if (audience == null) {
      return;
    }
    URI audienceUri = null;
    try {
      audienceUri = new URI(audience);
    } catch (URISyntaxException e) {
      throw new IllegalStateException("invalid JWT audience override", e);
    }

    CredentialsProvider credentialsProvider = settings.getCredentialsProvider();
    if (credentialsProvider == null) {
      return;
    }

    Credentials credentials = credentialsProvider.getCredentials();
    if (credentials == null) {
      return;
    }

    if (!(credentials instanceof ServiceAccountJwtAccessCredentials)) {
      return;
    }

    ServiceAccountJwtAccessCredentials jwtCreds = (ServiceAccountJwtAccessCredentials) credentials;
    JwtCredentialsWithAudience patchedCreds = new JwtCredentialsWithAudience(jwtCreds, audienceUri);
    settings.setCredentialsProvider(FixedCredentialsProvider.create(patchedCreds));
  }

  public EnhancedBigtableStub(EnhancedBigtableStubSettings settings, ClientContext clientContext) {
    this.settings = settings;
    this.clientContext = clientContext;
    this.requestContext =
        RequestContext.create(
            settings.getProjectId(), settings.getInstanceId(), settings.getAppProfileId());
    this.bulkMutationFlowController =
        new FlowController(settings.bulkMutateRowsSettings().getDynamicFlowControlSettings());
    this.bulkMutationDynamicFlowControlStats = new DynamicFlowControlStats();

    readRowsCallable = createReadRowsCallable(new DefaultRowAdapter());
    readRowCallable = createReadRowCallable(new DefaultRowAdapter());
    bulkReadRowsCallable = createBulkReadRowsCallable(new DefaultRowAdapter());
    sampleRowKeysCallable = createSampleRowKeysCallable();
    mutateRowCallable = createMutateRowCallable();
    bulkMutateRowsCallable = createBulkMutateRowsCallable();
    checkAndMutateRowCallable = createCheckAndMutateRowCallable();
    readModifyWriteRowCallable = createReadModifyWriteRowCallable();
<<<<<<< HEAD
    generateInitialChangeStreamPartitionsCallable =
        createGenerateInitialChangeStreamPartitionsCallable();
    readChangeStreamCallable =
        createReadChangeStreamCallable(new DefaultChangeStreamRecordAdapter());
=======
>>>>>>> cf93932b
    pingAndWarmCallable = createPingAndWarmCallable();
  }

  // <editor-fold desc="Callable creators">

  /**
   * Creates a callable chain to handle ReadRows RPCs. The chain will:
   *
   * <ul>
   *   <li>Dispatch the RPC with {@link ReadRowsRequest}.
   *   <li>Upon receiving the response stream, it will merge the {@link
   *       com.google.bigtable.v2.ReadRowsResponse.CellChunk}s in logical rows. The actual row
   *       implementation can be configured by the {@code rowAdapter} parameter.
   *   <li>Retry/resume on failure.
   *   <li>Filter out marker rows.
   * </ul>
   *
   * <p>NOTE: the caller is responsible for adding tracing & metrics.
   */
  @BetaApi("This surface is stable yet it might be removed in the future.")
  public <RowT> ServerStreamingCallable<ReadRowsRequest, RowT> createReadRowsRawCallable(
      RowAdapter<RowT> rowAdapter) {
    return createReadRowsBaseCallable(settings.readRowsSettings(), rowAdapter)
        .withDefaultCallContext(clientContext.getDefaultCallContext());
  }

  /**
   * Creates a callable chain to handle streaming ReadRows RPCs. The chain will:
   *
   * <ul>
   *   <li>Convert a {@link Query} into a {@link com.google.bigtable.v2.ReadRowsRequest} and
   *       dispatch the RPC.
   *   <li>Upon receiving the response stream, it will merge the {@link
   *       com.google.bigtable.v2.ReadRowsResponse.CellChunk}s in logical rows. The actual row
   *       implementation can be configured in by the {@code rowAdapter} parameter.
   *   <li>Retry/resume on failure.
   *   <li>Filter out marker rows.
   *   <li>Add tracing & metrics.
   * </ul>
   */
  public <RowT> ServerStreamingCallable<Query, RowT> createReadRowsCallable(
      RowAdapter<RowT> rowAdapter) {
    ServerStreamingCallable<ReadRowsRequest, RowT> readRowsCallable =
        createReadRowsBaseCallable(settings.readRowsSettings(), rowAdapter);

    ServerStreamingCallable<Query, RowT> readRowsUserCallable =
        new ReadRowsUserCallable<>(readRowsCallable, requestContext);

    SpanName span = getSpanName("ReadRows");
    ServerStreamingCallable<Query, RowT> traced =
        new TracedServerStreamingCallable<>(
            readRowsUserCallable, clientContext.getTracerFactory(), span);

    return traced.withDefaultCallContext(clientContext.getDefaultCallContext());
  }

  /**
   * Creates a callable chain to handle point ReadRows RPCs. The chain will:
   *
   * <ul>
   *   <li>Convert a {@link Query} into a {@link com.google.bigtable.v2.ReadRowsRequest} and
   *       dispatch the RPC.
   *   <li>Upon receiving the response stream, it will merge the {@link
   *       com.google.bigtable.v2.ReadRowsResponse.CellChunk}s in logical rows. The actual row
   *       implementation can be configured in by the {@code rowAdapter} parameter.
   *   <li>Retry/resume on failure.
   *   <li>Filter out marker rows.
   *   <li>Add tracing & metrics.
   * </ul>
   */
  public <RowT> UnaryCallable<Query, RowT> createReadRowCallable(RowAdapter<RowT> rowAdapter) {
    ServerStreamingCallable<ReadRowsRequest, RowT> readRowsCallable =
        createReadRowsBaseCallable(
            ServerStreamingCallSettings.<ReadRowsRequest, Row>newBuilder()
                .setRetryableCodes(settings.readRowSettings().getRetryableCodes())
                .setRetrySettings(settings.readRowSettings().getRetrySettings())
                .setIdleTimeout(settings.readRowSettings().getRetrySettings().getTotalTimeout())
                .build(),
            rowAdapter);

    ReadRowsUserCallable<RowT> readRowCallable =
        new ReadRowsUserCallable<>(readRowsCallable, requestContext);

    ServerStreamingCallable<Query, RowT> traced =
        new TracedServerStreamingCallable<>(
            readRowCallable, clientContext.getTracerFactory(), getSpanName("ReadRow"));

    ReadRowsFirstCallable<RowT> firstRow = new ReadRowsFirstCallable<>(traced);

    return firstRow.withDefaultCallContext(clientContext.getDefaultCallContext());
  }

  /**
   * Creates a callable chain to handle ReadRows RPCs. The chain will:
   *
   * <ul>
   *   <li>Dispatch the RPC with {@link ReadRowsRequest}.
   *   <li>Upon receiving the response stream, it will merge the {@link
   *       com.google.bigtable.v2.ReadRowsResponse.CellChunk}s in logical rows. The actual row
   *       implementation can be configured by the {@code rowAdapter} parameter.
   *   <li>Add bigtable tracer for tracking bigtable specific metrics.
   *   <li>Retry/resume on failure.
   *   <li>Filter out marker rows.
   * </ul>
   *
   * <p>NOTE: the caller is responsible for adding tracing & metrics.
   */
  private <ReqT, RowT> ServerStreamingCallable<ReadRowsRequest, RowT> createReadRowsBaseCallable(
      ServerStreamingCallSettings<ReqT, Row> readRowsSettings, RowAdapter<RowT> rowAdapter) {

    ServerStreamingCallable<ReadRowsRequest, ReadRowsResponse> base =
        GrpcRawCallableFactory.createServerStreamingCallable(
            GrpcCallSettings.<ReadRowsRequest, ReadRowsResponse>newBuilder()
                .setMethodDescriptor(BigtableGrpc.getReadRowsMethod())
                .setParamsExtractor(
                    new RequestParamsExtractor<ReadRowsRequest>() {
                      @Override
                      public Map<String, String> extract(ReadRowsRequest readRowsRequest) {
                        return ImmutableMap.of(
                            "table_name", readRowsRequest.getTableName(),
                            "app_profile_id", readRowsRequest.getAppProfileId());
                      }
                    })
                .build(),
            readRowsSettings.getRetryableCodes());

    ServerStreamingCallable<ReadRowsRequest, ReadRowsResponse> withStatsHeaders =
        new StatsHeadersServerStreamingCallable<>(base);

    // Sometimes ReadRows connections are disconnected via an RST frame. This error is transient and
    // should be treated similar to UNAVAILABLE. However, this exception has an INTERNAL error code
    // which by default is not retryable. Convert the exception so it can be retried in the client.
    ServerStreamingCallable<ReadRowsRequest, ReadRowsResponse> convertException =
<<<<<<< HEAD
        new ConvertStreamExceptionCallable<>(withStatsHeaders);
=======
        new ConvertExceptionCallable<>(withStatsHeaders);
>>>>>>> cf93932b

    ServerStreamingCallable<ReadRowsRequest, RowT> merging =
        new RowMergingCallable<>(convertException, rowAdapter);

    // Copy settings for the middle ReadRowsRequest -> RowT callable (as opposed to the inner
    // ReadRowsRequest -> ReadRowsResponse callable).
    ServerStreamingCallSettings<ReadRowsRequest, RowT> innerSettings =
        ServerStreamingCallSettings.<ReadRowsRequest, RowT>newBuilder()
            .setResumptionStrategy(new ReadRowsResumptionStrategy<>(rowAdapter))
            .setRetryableCodes(readRowsSettings.getRetryableCodes())
            .setRetrySettings(readRowsSettings.getRetrySettings())
            .setIdleTimeout(readRowsSettings.getIdleTimeout())
            .build();

    ServerStreamingCallable<ReadRowsRequest, RowT> watched =
        Callables.watched(merging, innerSettings, clientContext);

    ServerStreamingCallable<ReadRowsRequest, RowT> withBigtableTracer =
        new BigtableTracerStreamingCallable<>(watched);

    // Retry logic is split into 2 parts to workaround a rare edge case described in
    // ReadRowsRetryCompletedCallable
    ServerStreamingCallable<ReadRowsRequest, RowT> retrying1 =
        new ReadRowsRetryCompletedCallable<>(withBigtableTracer);

    ServerStreamingCallable<ReadRowsRequest, RowT> retrying2 =
        Callables.retrying(retrying1, innerSettings, clientContext);

    return new FilterMarkerRowsCallable<>(retrying2, rowAdapter);
  }

  /**
   * Creates a callable chain to handle bulk ReadRows RPCs. This is meant to be used in ReadRows
   * batcher. The chain will:
   *
   * <ul>
   *   <li>Convert a {@link Query} into a {@link com.google.bigtable.v2.ReadRowsRequest}.
   *   <li>Upon receiving the response stream, it will merge the {@link
   *       com.google.bigtable.v2.ReadRowsResponse.CellChunk}s in logical rows. The actual row
   *       implementation can be configured in by the {@code rowAdapter} parameter.
   *   <li>Retry/resume on failure.
   *   <li>Filter out marker rows.
   *   <li>Construct a {@link UnaryCallable} that will buffer the entire stream into memory before
   *       completing. If the stream is empty, then the list will be empty.
   *   <li>Add tracing & metrics.
   * </ul>
   */
  private <RowT> UnaryCallable<Query, List<RowT>> createBulkReadRowsCallable(
      RowAdapter<RowT> rowAdapter) {
    ServerStreamingCallable<ReadRowsRequest, RowT> readRowsCallable =
        createReadRowsBaseCallable(settings.readRowsSettings(), rowAdapter);

    ServerStreamingCallable<Query, RowT> readRowsUserCallable =
        new ReadRowsUserCallable<>(readRowsCallable, requestContext);

    SpanName span = getSpanName("ReadRows");

    // The TracedBatcherUnaryCallable has to be wrapped by the TracedUnaryCallable, so that
    // TracedUnaryCallable can inject a tracer for the TracedBatcherUnaryCallable to interact with
    UnaryCallable<Query, List<RowT>> tracedBatcher =
        new TracedBatcherUnaryCallable<>(readRowsUserCallable.all());

    UnaryCallable<Query, List<RowT>> withBigtableTracer =
        new BigtableTracerUnaryCallable<>(tracedBatcher);

    UnaryCallable<Query, List<RowT>> traced =
        new TracedUnaryCallable<>(withBigtableTracer, clientContext.getTracerFactory(), span);

    return traced.withDefaultCallContext(clientContext.getDefaultCallContext());
  }

  /**
   * Creates a callable chain to handle SampleRowKeys RPcs. The chain will:
   *
   * <ul>
   *   <li>Convert a table id to a {@link com.google.bigtable.v2.SampleRowKeysRequest}.
   *   <li>Dispatch the request to the GAPIC's {@link BigtableStub#sampleRowKeysCallable()}.
   *   <li>Spool responses into a list.
   *   <li>Retry on failure.
   *   <li>Convert the responses into {@link KeyOffset}s.
   *   <li>Add tracing & metrics.
   * </ul>
   */
  private UnaryCallable<String, List<KeyOffset>> createSampleRowKeysCallable() {
    String methodName = "SampleRowKeys";

    ServerStreamingCallable<SampleRowKeysRequest, SampleRowKeysResponse> base =
        GrpcRawCallableFactory.createServerStreamingCallable(
            GrpcCallSettings.<SampleRowKeysRequest, SampleRowKeysResponse>newBuilder()
                .setMethodDescriptor(BigtableGrpc.getSampleRowKeysMethod())
                .setParamsExtractor(
                    new RequestParamsExtractor<SampleRowKeysRequest>() {
                      @Override
                      public Map<String, String> extract(
                          SampleRowKeysRequest sampleRowKeysRequest) {
                        return ImmutableMap.of(
                            "table_name", sampleRowKeysRequest.getTableName(),
                            "app_profile_id", sampleRowKeysRequest.getAppProfileId());
                      }
                    })
                .build(),
            settings.sampleRowKeysSettings().getRetryableCodes());

    UnaryCallable<SampleRowKeysRequest, List<SampleRowKeysResponse>> spoolable = base.all();

    UnaryCallable<SampleRowKeysRequest, List<SampleRowKeysResponse>> withStatsHeaders =
        new StatsHeadersUnaryCallable<>(spoolable);

    UnaryCallable<SampleRowKeysRequest, List<SampleRowKeysResponse>> withBigtableTracer =
        new BigtableTracerUnaryCallable<>(withStatsHeaders);

    UnaryCallable<SampleRowKeysRequest, List<SampleRowKeysResponse>> retryable =
        Callables.retrying(withBigtableTracer, settings.sampleRowKeysSettings(), clientContext);

    return createUserFacingUnaryCallable(
        methodName, new SampleRowKeysCallable(retryable, requestContext));
  }

  /**
   * Creates a callable chain to handle MutateRow RPCs. The chain will:
   *
   * <ul>
   *   <li>Convert a {@link RowMutation} into a {@link com.google.bigtable.v2.MutateRowRequest}.
   *   <li>Add tracing & metrics.
   * </ul>
   */
  private UnaryCallable<RowMutation, Void> createMutateRowCallable() {
    String methodName = "MutateRow";
    UnaryCallable<MutateRowRequest, MutateRowResponse> base =
        GrpcRawCallableFactory.createUnaryCallable(
            GrpcCallSettings.<MutateRowRequest, MutateRowResponse>newBuilder()
                .setMethodDescriptor(BigtableGrpc.getMutateRowMethod())
                .setParamsExtractor(
                    new RequestParamsExtractor<MutateRowRequest>() {
                      @Override
                      public Map<String, String> extract(MutateRowRequest mutateRowRequest) {
                        return ImmutableMap.of(
                            "table_name", mutateRowRequest.getTableName(),
                            "app_profile_id", mutateRowRequest.getAppProfileId());
                      }
                    })
                .build(),
            settings.mutateRowSettings().getRetryableCodes());

    UnaryCallable<MutateRowRequest, MutateRowResponse> withStatsHeaders =
        new StatsHeadersUnaryCallable<>(base);

    UnaryCallable<MutateRowRequest, MutateRowResponse> withBigtableTracer =
        new BigtableTracerUnaryCallable<>(withStatsHeaders);

    UnaryCallable<MutateRowRequest, MutateRowResponse> retrying =
        Callables.retrying(withBigtableTracer, settings.mutateRowSettings(), clientContext);

    return createUserFacingUnaryCallable(
        methodName, new MutateRowCallable(retrying, requestContext));
  }

  /**
   * Creates a callable chain to handle MutatesRows RPCs. This is meant to be used for manual
   * batching. The chain will:
   *
   * <ul>
   *   <li>Convert a {@link BulkMutation} into a {@link MutateRowsRequest}.
   *   <li>Process the response and schedule retries. At the end of each attempt, entries that have
   *       been applied, are filtered from the next attempt. Also, any entries that failed with a
   *       nontransient error, are filtered from the next attempt. This will continue until there
   *       are no more entries or there are no more retry attempts left.
   *   <li>Wrap batch failures in a {@link
   *       com.google.cloud.bigtable.data.v2.models.MutateRowsException}.
   *   <li>Add tracing & metrics.
   * </ul>
   */
  private UnaryCallable<BulkMutation, Void> createBulkMutateRowsCallable() {
    UnaryCallable<MutateRowsRequest, Void> baseCallable = createMutateRowsBaseCallable();

    UnaryCallable<MutateRowsRequest, Void> flowControlCallable = null;
    if (settings.bulkMutateRowsSettings().isLatencyBasedThrottlingEnabled()) {
      flowControlCallable =
          new DynamicFlowControlCallable(
              baseCallable,
              bulkMutationFlowController,
              bulkMutationDynamicFlowControlStats,
              settings.bulkMutateRowsSettings().getTargetRpcLatencyMs(),
              FLOW_CONTROL_ADJUSTING_INTERVAL_MS);
    }
    UnaryCallable<BulkMutation, Void> userFacing =
        new BulkMutateRowsUserFacingCallable(
            flowControlCallable != null ? flowControlCallable : baseCallable, requestContext);

    SpanName spanName = getSpanName("MutateRows");

    UnaryCallable<BulkMutation, Void> tracedBatcherUnaryCallable =
        new TracedBatcherUnaryCallable<>(userFacing);

    UnaryCallable<BulkMutation, Void> withBigtableTracer =
        new BigtableTracerUnaryCallable<>(tracedBatcherUnaryCallable);
    UnaryCallable<BulkMutation, Void> traced =
        new TracedUnaryCallable<>(withBigtableTracer, clientContext.getTracerFactory(), spanName);

    return traced.withDefaultCallContext(clientContext.getDefaultCallContext());
  }

  /**
   * Creates a {@link BatcherImpl} to handle {@link MutateRowsRequest.Entry} mutations. This is
   * meant to be used for automatic batching with flow control.
   *
   * <ul>
   *   <li>Uses {@link MutateRowsBatchingDescriptor} to spool the {@link RowMutationEntry} mutations
   *       and send them out as {@link BulkMutation}.
   *   <li>Uses {@link #bulkMutateRowsCallable()} to perform RPC.
   *   <li>Batching thresholds can be configured from {@link
   *       EnhancedBigtableStubSettings#bulkMutateRowsSettings()}.
   *   <li>Process the response and schedule retries. At the end of each attempt, entries that have
   *       been applied, are filtered from the next attempt. Also, any entries that failed with a
   *       nontransient error, are filtered from the next attempt. This will continue until there
   *       are no more entries or there are no more retry attempts left.
   *   <li>Wrap batch failures in a {@link
   *       com.google.cloud.bigtable.data.v2.models.MutateRowsException}.
   *   <li>Split the responses using {@link MutateRowsBatchingDescriptor}.
   * </ul>
   */
  public Batcher<RowMutationEntry, Void> newMutateRowsBatcher(
      @Nonnull String tableId, @Nullable GrpcCallContext ctx) {
    return new BatcherImpl<>(
        settings.bulkMutateRowsSettings().getBatchingDescriptor(),
        bulkMutateRowsCallable,
        BulkMutation.create(tableId),
        settings.bulkMutateRowsSettings().getBatchingSettings(),
        clientContext.getExecutor(),
        bulkMutationFlowController,
        MoreObjects.firstNonNull(ctx, clientContext.getDefaultCallContext()));
  }

  /**
   * Creates a {@link BatcherImpl} to handle {@link Query#rowKey(String)}. This is meant for bulk
   * read with flow control.
   *
   * <ul>
   *   <li>Uses {@link ReadRowsBatchingDescriptor} to merge the row-keys and send them out as {@link
   *       Query}.
   *   <li>Uses {@link #readRowsCallable()} to perform RPC.
   *   <li>Batching thresholds can be configured from {@link
   *       EnhancedBigtableStubSettings#bulkReadRowsSettings()}.
   *   <li>Schedule retries for retryable exceptions until there are no more entries or there are no
   *       more retry attempts left.
   *   <li>Split the responses using {@link ReadRowsBatchingDescriptor}.
   * </ul>
   */
  public Batcher<ByteString, Row> newBulkReadRowsBatcher(
      @Nonnull Query query, @Nullable GrpcCallContext ctx) {
    Preconditions.checkNotNull(query, "query cannot be null");
    return new BatcherImpl<>(
        settings.bulkReadRowsSettings().getBatchingDescriptor(),
        bulkReadRowsCallable,
        query,
        settings.bulkReadRowsSettings().getBatchingSettings(),
        clientContext.getExecutor(),
        null,
        MoreObjects.firstNonNull(ctx, clientContext.getDefaultCallContext()));
  }

  /**
   * Internal helper to create the base MutateRows callable chain. The chain is responsible for
   * retrying individual entry in case of error.
   *
   * <p>NOTE: the caller is responsible for adding tracing & metrics.
   *
   * @see MutateRowsRetryingCallable for more details
   */
  private UnaryCallable<MutateRowsRequest, Void> createMutateRowsBaseCallable() {
    ServerStreamingCallable<MutateRowsRequest, MutateRowsResponse> base =
        GrpcRawCallableFactory.createServerStreamingCallable(
            GrpcCallSettings.<MutateRowsRequest, MutateRowsResponse>newBuilder()
                .setMethodDescriptor(BigtableGrpc.getMutateRowsMethod())
                .setParamsExtractor(
                    new RequestParamsExtractor<MutateRowsRequest>() {
                      @Override
                      public Map<String, String> extract(MutateRowsRequest mutateRowsRequest) {
                        return ImmutableMap.of(
                            "table_name", mutateRowsRequest.getTableName(),
                            "app_profile_id", mutateRowsRequest.getAppProfileId());
                      }
                    })
                .build(),
            settings.bulkMutateRowsSettings().getRetryableCodes());

    ServerStreamingCallable<MutateRowsRequest, MutateRowsResponse> withStatsHeaders =
        new StatsHeadersServerStreamingCallable<>(base);

    // Sometimes MutateRows connections are disconnected via an RST frame. This error is transient
    // and
    // should be treated similar to UNAVAILABLE. However, this exception has an INTERNAL error code
    // which by default is not retryable. Convert the exception so it can be retried in the client.
    ServerStreamingCallable<MutateRowsRequest, MutateRowsResponse> convertException =
<<<<<<< HEAD
        new ConvertStreamExceptionCallable<>(withStatsHeaders);
=======
        new ConvertExceptionCallable<>(withStatsHeaders);
>>>>>>> cf93932b

    RetryAlgorithm<Void> retryAlgorithm =
        new RetryAlgorithm<>(
            new ApiResultRetryAlgorithm<Void>(),
            new ExponentialRetryAlgorithm(
                settings.bulkMutateRowsSettings().getRetrySettings(), clientContext.getClock()));
    RetryingExecutorWithContext<Void> retryingExecutor =
        new ScheduledRetryingExecutor<>(retryAlgorithm, clientContext.getExecutor());

    return new MutateRowsRetryingCallable(
        clientContext.getDefaultCallContext(),
        convertException,
        retryingExecutor,
        settings.bulkMutateRowsSettings().getRetryableCodes());
  }

  /**
   * Creates a callable chain to handle CheckAndMutateRow RPCs. THe chain will:
   *
   * <ul>
   *   <li>Convert {@link ConditionalRowMutation}s into {@link
   *       com.google.bigtable.v2.CheckAndMutateRowRequest}s.
   *   <li>Add tracing & metrics.
   * </ul>
   */
  private UnaryCallable<ConditionalRowMutation, Boolean> createCheckAndMutateRowCallable() {
    String methodName = "CheckAndMutateRow";
    UnaryCallable<CheckAndMutateRowRequest, CheckAndMutateRowResponse> base =
        GrpcRawCallableFactory.createUnaryCallable(
            GrpcCallSettings.<CheckAndMutateRowRequest, CheckAndMutateRowResponse>newBuilder()
                .setMethodDescriptor(BigtableGrpc.getCheckAndMutateRowMethod())
                .setParamsExtractor(
                    new RequestParamsExtractor<CheckAndMutateRowRequest>() {
                      @Override
                      public Map<String, String> extract(
                          CheckAndMutateRowRequest checkAndMutateRowRequest) {
                        return ImmutableMap.of(
                            "table_name", checkAndMutateRowRequest.getTableName(),
                            "app_profile_id", checkAndMutateRowRequest.getAppProfileId());
                      }
                    })
                .build(),
            settings.checkAndMutateRowSettings().getRetryableCodes());

    UnaryCallable<CheckAndMutateRowRequest, CheckAndMutateRowResponse> withStatsHeaders =
        new StatsHeadersUnaryCallable<>(base);

    UnaryCallable<CheckAndMutateRowRequest, CheckAndMutateRowResponse> withBigtableTracer =
        new BigtableTracerUnaryCallable<>(withStatsHeaders);

    UnaryCallable<CheckAndMutateRowRequest, CheckAndMutateRowResponse> retrying =
        Callables.retrying(withBigtableTracer, settings.checkAndMutateRowSettings(), clientContext);

    return createUserFacingUnaryCallable(
        methodName, new CheckAndMutateRowCallable(retrying, requestContext));
  }

  /**
   * Creates a callable chain to handle ReadModifyWriteRow RPCs. The chain will:
   *
   * <ul>
   *   <li>Convert {@link ReadModifyWriteRow}s into {@link
   *       com.google.bigtable.v2.ReadModifyWriteRowRequest}s.
   *   <li>Convert the responses into {@link Row}.
   *   <li>Add tracing & metrics.
   * </ul>
   */
  private UnaryCallable<ReadModifyWriteRow, Row> createReadModifyWriteRowCallable() {
    UnaryCallable<ReadModifyWriteRowRequest, ReadModifyWriteRowResponse> base =
        GrpcRawCallableFactory.createUnaryCallable(
            GrpcCallSettings.<ReadModifyWriteRowRequest, ReadModifyWriteRowResponse>newBuilder()
                .setMethodDescriptor(BigtableGrpc.getReadModifyWriteRowMethod())
                .setParamsExtractor(
                    new RequestParamsExtractor<ReadModifyWriteRowRequest>() {
                      @Override
                      public Map<String, String> extract(ReadModifyWriteRowRequest request) {
                        return ImmutableMap.of(
                            "table_name", request.getTableName(),
                            "app_profile_id", request.getAppProfileId());
                      }
                    })
                .build(),
            settings.readModifyWriteRowSettings().getRetryableCodes());

    UnaryCallable<ReadModifyWriteRowRequest, ReadModifyWriteRowResponse> withStatsHeaders =
        new StatsHeadersUnaryCallable<>(base);

    String methodName = "ReadModifyWriteRow";
    UnaryCallable<ReadModifyWriteRowRequest, ReadModifyWriteRowResponse> withBigtableTracer =
        new BigtableTracerUnaryCallable<>(withStatsHeaders);

    UnaryCallable<ReadModifyWriteRowRequest, ReadModifyWriteRowResponse> retrying =
        Callables.retrying(
            withBigtableTracer, settings.readModifyWriteRowSettings(), clientContext);

    return createUserFacingUnaryCallable(
        methodName, new ReadModifyWriteRowCallable(retrying, requestContext));
  }

  /**
   * Creates a callable chain to handle streaming GenerateInitialChangeStreamPartitions RPCs. The
   * chain will:
   *
   * <ul>
   *   <li>Convert a String format tableId into a {@link
   *       GenerateInitialChangeStreamPartitionsRequest} and dispatch the RPC.
   *   <li>Upon receiving the response stream, it will convert the {@link
   *       com.google.bigtable.v2.GenerateInitialChangeStreamPartitionsResponse}s into {@link
   *       RowRange}.
   * </ul>
   */
  private ServerStreamingCallable<String, ByteStringRange>
      createGenerateInitialChangeStreamPartitionsCallable() {
    ServerStreamingCallable<
            GenerateInitialChangeStreamPartitionsRequest,
            GenerateInitialChangeStreamPartitionsResponse>
        base =
            GrpcRawCallableFactory.createServerStreamingCallable(
                GrpcCallSettings
                    .<GenerateInitialChangeStreamPartitionsRequest,
                        GenerateInitialChangeStreamPartitionsResponse>
                        newBuilder()
                    .setMethodDescriptor(
                        BigtableGrpc.getGenerateInitialChangeStreamPartitionsMethod())
                    .setParamsExtractor(
                        new RequestParamsExtractor<GenerateInitialChangeStreamPartitionsRequest>() {
                          @Override
                          public Map<String, String> extract(
                              GenerateInitialChangeStreamPartitionsRequest
                                  generateInitialChangeStreamPartitionsRequest) {
                            return ImmutableMap.of(
                                "table_name",
                                generateInitialChangeStreamPartitionsRequest.getTableName(),
                                "app_profile_id",
                                generateInitialChangeStreamPartitionsRequest.getAppProfileId());
                          }
                        })
                    .build(),
                settings.generateInitialChangeStreamPartitionsSettings().getRetryableCodes());

    ServerStreamingCallable<String, ByteStringRange> userCallable =
        new GenerateInitialChangeStreamPartitionsUserCallable(base, requestContext);

    ServerStreamingCallable<String, ByteStringRange> withStatsHeaders =
        new StatsHeadersServerStreamingCallable<>(userCallable);

    // Sometimes GenerateInitialChangeStreamPartitions connections are disconnected via an RST
    // frame. This error is transient and should be treated similar to UNAVAILABLE. However, this
    // exception has an INTERNAL error code which by default is not retryable. Convert the exception
    // so it can be retried in the client.
    ServerStreamingCallable<String, ByteStringRange> convertException =
        new ConvertStreamExceptionCallable<>(withStatsHeaders);

    // Copy idle timeout settings for watchdog.
    ServerStreamingCallSettings<String, ByteStringRange> innerSettings =
        ServerStreamingCallSettings.<String, ByteStringRange>newBuilder()
            .setRetryableCodes(
                settings.generateInitialChangeStreamPartitionsSettings().getRetryableCodes())
            .setRetrySettings(
                settings.generateInitialChangeStreamPartitionsSettings().getRetrySettings())
            .setIdleTimeout(
                settings.generateInitialChangeStreamPartitionsSettings().getIdleTimeout())
            .build();

    ServerStreamingCallable<String, ByteStringRange> watched =
        Callables.watched(convertException, innerSettings, clientContext);

    ServerStreamingCallable<String, ByteStringRange> withBigtableTracer =
        new BigtableTracerStreamingCallable<>(watched);

    ServerStreamingCallable<String, ByteStringRange> retrying =
        Callables.retrying(withBigtableTracer, innerSettings, clientContext);

    SpanName span = getSpanName("GenerateInitialChangeStreamPartitions");
    ServerStreamingCallable<String, ByteStringRange> traced =
        new TracedServerStreamingCallable<>(retrying, clientContext.getTracerFactory(), span);

    return traced.withDefaultCallContext(clientContext.getDefaultCallContext());
  }

  /**
   * Creates a callable chain to handle streaming ReadChangeStream RPCs. The chain will:
   *
   * <ul>
   *   <li>Convert a {@link ReadChangeStreamQuery} into a {@link ReadChangeStreamRequest} and
   *       dispatch the RPC.
   *   <li>Upon receiving the response stream, it will produce a stream of ChangeStreamRecordT. In
   *       case of mutations, it will merge the {@link ReadChangeStreamResponse.DataChange}s into
   *       {@link ChangeStreamMutation}. The actual change stream record implementation can be
   *       configured by the {@code changeStreamRecordAdapter} parameter.
   *   <li>Retry/resume on failure.
   *   <li>Add tracing & metrics.
   * </ul>
   */
  public <ChangeStreamRecordT>
      ServerStreamingCallable<ReadChangeStreamQuery, ChangeStreamRecordT>
          createReadChangeStreamCallable(
              ChangeStreamRecordAdapter<ChangeStreamRecordT> changeStreamRecordAdapter) {
    ServerStreamingCallable<ReadChangeStreamRequest, ReadChangeStreamResponse> base =
        GrpcRawCallableFactory.createServerStreamingCallable(
            GrpcCallSettings.<ReadChangeStreamRequest, ReadChangeStreamResponse>newBuilder()
                .setMethodDescriptor(BigtableGrpc.getReadChangeStreamMethod())
                .setParamsExtractor(
                    new RequestParamsExtractor<ReadChangeStreamRequest>() {
                      @Override
                      public Map<String, String> extract(
                          ReadChangeStreamRequest readChangeStreamRequest) {
                        return ImmutableMap.of(
                            "table_name", readChangeStreamRequest.getTableName(),
                            "app_profile_id", readChangeStreamRequest.getAppProfileId());
                      }
                    })
                .build(),
            settings.readChangeStreamSettings().getRetryableCodes());

    ServerStreamingCallable<ReadChangeStreamRequest, ReadChangeStreamResponse> withStatsHeaders =
        new StatsHeadersServerStreamingCallable<>(base);

    // Sometimes ReadChangeStream connections are disconnected via an RST frame. This error is
    // transient and should be treated similar to UNAVAILABLE. However, this exception has an
    // INTERNAL error code which by default is not retryable. Convert the exception it can be
    // retried in the client.
    ServerStreamingCallable<ReadChangeStreamRequest, ReadChangeStreamResponse> convertException =
        new ConvertStreamExceptionCallable<>(withStatsHeaders);

    ServerStreamingCallable<ReadChangeStreamRequest, ChangeStreamRecordT> merging =
        new ChangeStreamRecordMergingCallable<>(convertException, changeStreamRecordAdapter);

    // Copy idle timeout settings for watchdog.
    ServerStreamingCallSettings<ReadChangeStreamRequest, ChangeStreamRecordT> innerSettings =
        ServerStreamingCallSettings.<ReadChangeStreamRequest, ChangeStreamRecordT>newBuilder()
            .setResumptionStrategy(
                new ReadChangeStreamResumptionStrategy<>(changeStreamRecordAdapter))
            .setRetryableCodes(settings.readChangeStreamSettings().getRetryableCodes())
            .setRetrySettings(settings.readChangeStreamSettings().getRetrySettings())
            .setIdleTimeout(settings.readChangeStreamSettings().getIdleTimeout())
            .build();

    ServerStreamingCallable<ReadChangeStreamRequest, ChangeStreamRecordT> watched =
        Callables.watched(merging, innerSettings, clientContext);

    ServerStreamingCallable<ReadChangeStreamRequest, ChangeStreamRecordT> withBigtableTracer =
        new BigtableTracerStreamingCallable<>(watched);

    ServerStreamingCallable<ReadChangeStreamRequest, ChangeStreamRecordT> readChangeStreamCallable =
        Callables.retrying(withBigtableTracer, innerSettings, clientContext);

    ServerStreamingCallable<ReadChangeStreamQuery, ChangeStreamRecordT>
        readChangeStreamUserCallable =
            new ReadChangeStreamUserCallable<>(readChangeStreamCallable, requestContext);

    SpanName span = getSpanName("ReadChangeStream");
    ServerStreamingCallable<ReadChangeStreamQuery, ChangeStreamRecordT> traced =
        new TracedServerStreamingCallable<>(
            readChangeStreamUserCallable, clientContext.getTracerFactory(), span);

    return traced.withDefaultCallContext(clientContext.getDefaultCallContext());
  }

  /**
   * Wraps a callable chain in a user presentable callable that will inject the default call context
   * and trace the call.
   */
  private <RequestT, ResponseT> UnaryCallable<RequestT, ResponseT> createUserFacingUnaryCallable(
      String methodName, UnaryCallable<RequestT, ResponseT> inner) {

    UnaryCallable<RequestT, ResponseT> traced =
        new TracedUnaryCallable<>(inner, clientContext.getTracerFactory(), getSpanName(methodName));

    return traced.withDefaultCallContext(clientContext.getDefaultCallContext());
  }

  private UnaryCallable<PingAndWarmRequest, PingAndWarmResponse> createPingAndWarmCallable() {
    UnaryCallable<PingAndWarmRequest, PingAndWarmResponse> pingAndWarm =
        GrpcRawCallableFactory.createUnaryCallable(
            GrpcCallSettings.<PingAndWarmRequest, PingAndWarmResponse>newBuilder()
                .setMethodDescriptor(BigtableGrpc.getPingAndWarmMethod())
                .setParamsExtractor(
                    new RequestParamsExtractor<PingAndWarmRequest>() {
                      @Override
                      public Map<String, String> extract(PingAndWarmRequest request) {
                        return ImmutableMap.of(
                            "name", request.getName(),
                            "app_profile_id", request.getAppProfileId());
                      }
                    })
                .build(),
            Collections.emptySet());
    return pingAndWarm.withDefaultCallContext(clientContext.getDefaultCallContext());
  }
  // </editor-fold>

  // <editor-fold desc="Callable accessors">
  /** Returns a streaming read rows callable */
  public ServerStreamingCallable<Query, Row> readRowsCallable() {
    return readRowsCallable;
  }

  /** Return a point read callable */
  public UnaryCallable<Query, Row> readRowCallable() {
    return readRowCallable;
  }

  public UnaryCallable<String, List<KeyOffset>> sampleRowKeysCallable() {
    return sampleRowKeysCallable;
  }

  public UnaryCallable<RowMutation, Void> mutateRowCallable() {
    return mutateRowCallable;
  }

  /**
   * Returns the callable chain created in {@link #createBulkMutateRowsCallable()} ()} during stub
   * construction.
   */
  public UnaryCallable<BulkMutation, Void> bulkMutateRowsCallable() {
    return bulkMutateRowsCallable;
  }

  /**
   * Returns the callable chain created in {@link #createCheckAndMutateRowCallable()} during stub
   * construction.
   */
  public UnaryCallable<ConditionalRowMutation, Boolean> checkAndMutateRowCallable() {
    return checkAndMutateRowCallable;
  }

  /**
   * Returns the callable chain created in {@link #createReadModifyWriteRowCallable()} ()} during
   * stub construction.
   */
  public UnaryCallable<ReadModifyWriteRow, Row> readModifyWriteRowCallable() {
    return readModifyWriteRowCallable;
  }

<<<<<<< HEAD
  /** Returns a streaming generate initial change stream partitions callable */
  public ServerStreamingCallable<String, ByteStringRange>
      generateInitialChangeStreamPartitionsCallable() {
    return generateInitialChangeStreamPartitionsCallable;
  }

  /** Returns a streaming read change stream callable. */
  public ServerStreamingCallable<ReadChangeStreamQuery, ChangeStreamRecord>
      readChangeStreamCallable() {
    return readChangeStreamCallable;
  }

=======
>>>>>>> cf93932b
  UnaryCallable<PingAndWarmRequest, PingAndWarmResponse> pingAndWarmCallable() {
    return pingAndWarmCallable;
  }
  // </editor-fold>

  private SpanName getSpanName(String methodName) {
    return SpanName.of(CLIENT_NAME, methodName);
  }

  @Override
  public void close() {
    for (BackgroundResource backgroundResource : clientContext.getBackgroundResources()) {
      try {
        backgroundResource.close();
      } catch (Exception e) {
        throw new IllegalStateException("Failed to close resource", e);
      }
    }
  }
}<|MERGE_RESOLUTION|>--- conflicted
+++ resolved
@@ -55,11 +55,8 @@
 import com.google.bigtable.v2.MutateRowsResponse;
 import com.google.bigtable.v2.PingAndWarmRequest;
 import com.google.bigtable.v2.PingAndWarmResponse;
-<<<<<<< HEAD
 import com.google.bigtable.v2.ReadChangeStreamRequest;
 import com.google.bigtable.v2.ReadChangeStreamResponse;
-=======
->>>>>>> cf93932b
 import com.google.bigtable.v2.ReadModifyWriteRowRequest;
 import com.google.bigtable.v2.ReadModifyWriteRowResponse;
 import com.google.bigtable.v2.ReadRowsRequest;
@@ -163,15 +160,12 @@
   private final UnaryCallable<ConditionalRowMutation, Boolean> checkAndMutateRowCallable;
   private final UnaryCallable<ReadModifyWriteRow, Row> readModifyWriteRowCallable;
   private final UnaryCallable<PingAndWarmRequest, PingAndWarmResponse> pingAndWarmCallable;
-<<<<<<< HEAD
 
   private final ServerStreamingCallable<String, ByteStringRange>
       generateInitialChangeStreamPartitionsCallable;
 
   private final ServerStreamingCallable<ReadChangeStreamQuery, ChangeStreamRecord>
       readChangeStreamCallable;
-=======
->>>>>>> cf93932b
 
   public static EnhancedBigtableStub create(EnhancedBigtableStubSettings settings)
       throws IOException {
@@ -314,13 +308,10 @@
     bulkMutateRowsCallable = createBulkMutateRowsCallable();
     checkAndMutateRowCallable = createCheckAndMutateRowCallable();
     readModifyWriteRowCallable = createReadModifyWriteRowCallable();
-<<<<<<< HEAD
     generateInitialChangeStreamPartitionsCallable =
         createGenerateInitialChangeStreamPartitionsCallable();
     readChangeStreamCallable =
         createReadChangeStreamCallable(new DefaultChangeStreamRecordAdapter());
-=======
->>>>>>> cf93932b
     pingAndWarmCallable = createPingAndWarmCallable();
   }
 
@@ -454,11 +445,7 @@
     // should be treated similar to UNAVAILABLE. However, this exception has an INTERNAL error code
     // which by default is not retryable. Convert the exception so it can be retried in the client.
     ServerStreamingCallable<ReadRowsRequest, ReadRowsResponse> convertException =
-<<<<<<< HEAD
-        new ConvertStreamExceptionCallable<>(withStatsHeaders);
-=======
         new ConvertExceptionCallable<>(withStatsHeaders);
->>>>>>> cf93932b
 
     ServerStreamingCallable<ReadRowsRequest, RowT> merging =
         new RowMergingCallable<>(convertException, rowAdapter);
@@ -753,11 +740,7 @@
     // should be treated similar to UNAVAILABLE. However, this exception has an INTERNAL error code
     // which by default is not retryable. Convert the exception so it can be retried in the client.
     ServerStreamingCallable<MutateRowsRequest, MutateRowsResponse> convertException =
-<<<<<<< HEAD
-        new ConvertStreamExceptionCallable<>(withStatsHeaders);
-=======
         new ConvertExceptionCallable<>(withStatsHeaders);
->>>>>>> cf93932b
 
     RetryAlgorithm<Void> retryAlgorithm =
         new RetryAlgorithm<>(
@@ -909,7 +892,7 @@
     // exception has an INTERNAL error code which by default is not retryable. Convert the exception
     // so it can be retried in the client.
     ServerStreamingCallable<String, ByteStringRange> convertException =
-        new ConvertStreamExceptionCallable<>(withStatsHeaders);
+        new ConvertExceptionCallable<>(withStatsHeaders);
 
     // Copy idle timeout settings for watchdog.
     ServerStreamingCallSettings<String, ByteStringRange> innerSettings =
@@ -981,7 +964,7 @@
     // INTERNAL error code which by default is not retryable. Convert the exception it can be
     // retried in the client.
     ServerStreamingCallable<ReadChangeStreamRequest, ReadChangeStreamResponse> convertException =
-        new ConvertStreamExceptionCallable<>(withStatsHeaders);
+        new ConvertExceptionCallable<>(withStatsHeaders);
 
     ServerStreamingCallable<ReadChangeStreamRequest, ChangeStreamRecordT> merging =
         new ChangeStreamRecordMergingCallable<>(convertException, changeStreamRecordAdapter);
@@ -1093,7 +1076,6 @@
     return readModifyWriteRowCallable;
   }
 
-<<<<<<< HEAD
   /** Returns a streaming generate initial change stream partitions callable */
   public ServerStreamingCallable<String, ByteStringRange>
       generateInitialChangeStreamPartitionsCallable() {
@@ -1106,8 +1088,6 @@
     return readChangeStreamCallable;
   }
 
-=======
->>>>>>> cf93932b
   UnaryCallable<PingAndWarmRequest, PingAndWarmResponse> pingAndWarmCallable() {
     return pingAndWarmCallable;
   }
