--- conflicted
+++ resolved
@@ -569,32 +569,6 @@
    * </ul>
    */
   public <RowT> UnaryCallable<Query, RowT> createReadRowCallable(RowAdapter<RowT> rowAdapter) {
-<<<<<<< HEAD
-    ServerStreamingCallable<ReadRowsRequest, RowT> readRowsCallable =
-        createReadRowsBaseCallable(
-            ServerStreamingCallSettings.<ReadRowsRequest, Row>newBuilder()
-                .setRetryableCodes(settings.readRowSettings().getRetryableCodes())
-                .setRetrySettings(settings.readRowSettings().getRetrySettings())
-                .setIdleTimeout(settings.readRowSettings().getRetrySettings().getTotalTimeout())
-                .build(),
-            rowAdapter);
-
-    ReadRowsUserCallable<RowT> readRowCallable =
-        new ReadRowsUserCallable<>(readRowsCallable, requestContext);
-
-    ReadRowsFirstCallable<RowT> firstRow = new ReadRowsFirstCallable<>(readRowCallable);
-
-    UnaryCallable<Query, RowT> traced =
-        new TracedUnaryCallable<>(
-            firstRow, clientContext.getTracerFactory(), getSpanName("ReadRow"));
-
-    return traced.withDefaultCallContext(
-        clientContext
-            .getDefaultCallContext()
-            .withOption(
-                BigtableTracer.OPERATION_TIMEOUT_KEY,
-                settings.readRowSettings().getRetrySettings().getTotalTimeout()));
-=======
     if (!EnhancedBigtableStubSettings.SKIP_TRAILERS) {
       ServerStreamingCallable<ReadRowsRequest, RowT> readRowsCallable =
           createReadRowsBaseCallable(
@@ -611,7 +585,9 @@
       UnaryCallable<Query, RowT> traced =
           new TracedUnaryCallable<>(
               firstRow, clientContext.getTracerFactory(), getSpanName("ReadRow"));
-      return traced.withDefaultCallContext(clientContext.getDefaultCallContext());
+      return traced.withDefaultCallContext(clientContext.getDefaultCallContext().withOption(
+                BigtableTracer.OPERATION_TIMEOUT_KEY,
+                settings.readRowSettings().getRetrySettings().getTotalTimeout()));
     } else {
       ServerStreamingCallable<ReadRowsRequest, RowT> readRowsCallable =
           createReadRowsBaseCallable(
@@ -631,12 +607,13 @@
 
       return new BigtableUnaryOperationCallable<>(
           readRowCallable,
-          clientContext.getDefaultCallContext(),
+          clientContext.getDefaultCallContext().withOption(
+                BigtableTracer.OPERATION_TIMEOUT_KEY,
+                settings.readRowSettings().getRetrySettings().getTotalTimeout()),
           clientContext.getTracerFactory(),
           getSpanName("ReadRow"),
           /*allowNoResponses=*/ true);
     }
->>>>>>> 6685aa33
   }
 
   private <ReqT, RowT> ServerStreamingCallable<ReadRowsRequest, RowT> createReadRowsBaseCallable(
@@ -817,70 +794,8 @@
     UnaryCallable<com.google.bigtable.v2.SampleRowKeysRequest, List<SampleRowKeysResponse>>
         retryable = withRetries(withBigtableTracer, settings.sampleRowKeysSettings());
 
-<<<<<<< HEAD
-    return retryable;
-  }
-
-  /**
-   * Creates a callable chain to handle SampleRowKeys RPcs. The chain will:
-   *
-   * <ul>
-   *   <li>Convert a table id to a {@link com.google.bigtable.v2.SampleRowKeysRequest}.
-   *   <li>Dispatch the request to the GAPIC's {@link BigtableStub#sampleRowKeysCallable()}.
-   *   <li>Spool responses into a list.
-   *   <li>Retry on failure.
-   *   <li>Convert the responses into {@link KeyOffset}s.
-   *   <li>Add tracing & metrics.
-   * </ul>
-   */
-  private UnaryCallable<String, List<KeyOffset>> createSampleRowKeysCallable() {
-    String methodName = "SampleRowKeys";
-
-    UnaryCallable<com.google.bigtable.v2.SampleRowKeysRequest, List<SampleRowKeysResponse>>
-        baseCallable = createSampleRowKeysBaseCallable();
-    return createUserFacingUnaryCallable(
-        methodName,
-        new SampleRowKeysCallable(baseCallable, requestContext)
-            .withDefaultCallContext(
-                clientContext
-                    .getDefaultCallContext()
-                    .withOption(
-                        BigtableTracer.OPERATION_TIMEOUT_KEY,
-                        settings.sampleRowKeysSettings().getRetrySettings().getTotalTimeout())));
-  }
-
-  /**
-   * Creates a callable chain to handle SampleRowKeys RPcs. The chain will:
-   *
-   * <ul>
-   *   <li>Convert a {@link SampleRowKeysRequest} to a {@link
-   *       com.google.bigtable.v2.SampleRowKeysRequest}.
-   *   <li>Dispatch the request to the GAPIC's {@link BigtableStub#sampleRowKeysCallable()}.
-   *   <li>Spool responses into a list.
-   *   <li>Retry on failure.
-   *   <li>Convert the responses into {@link KeyOffset}s.
-   *   <li>Add tracing & metrics.
-   * </ul>
-   */
-  private UnaryCallable<SampleRowKeysRequest, List<KeyOffset>>
-      createSampleRowKeysCallableWithRequest() {
-    String methodName = "SampleRowKeys";
-
-    UnaryCallable<com.google.bigtable.v2.SampleRowKeysRequest, List<SampleRowKeysResponse>>
-        baseCallable = createSampleRowKeysBaseCallable();
-    return createUserFacingUnaryCallable(
-        methodName,
-        new SampleRowKeysCallableWithRequest(baseCallable, requestContext)
-            .withDefaultCallContext(
-                clientContext
-                    .getDefaultCallContext()
-                    .withOption(
-                        BigtableTracer.OPERATION_TIMEOUT_KEY,
-                        settings.sampleRowKeysSettings().getRetrySettings().getTotalTimeout())));
-=======
     return createUserFacingUnaryCallable(
         methodName, new SampleRowKeysCallableWithRequest(retryable, requestContext));
->>>>>>> 6685aa33
   }
 
   /**
@@ -892,51 +807,6 @@
    * </ul>
    */
   private UnaryCallable<RowMutation, Void> createMutateRowCallable() {
-<<<<<<< HEAD
-    String methodName = "MutateRow";
-    UnaryCallable<MutateRowRequest, MutateRowResponse> base =
-        GrpcRawCallableFactory.createUnaryCallable(
-            GrpcCallSettings.<MutateRowRequest, MutateRowResponse>newBuilder()
-                .setMethodDescriptor(BigtableGrpc.getMutateRowMethod())
-                .setParamsExtractor(
-                    new RequestParamsExtractor<MutateRowRequest>() {
-                      @Override
-                      public Map<String, String> extract(MutateRowRequest mutateRowRequest) {
-                        String tableName = mutateRowRequest.getTableName();
-                        String authorizedViewName = mutateRowRequest.getAuthorizedViewName();
-                        if (tableName.isEmpty()) {
-                          tableName =
-                              NameUtil.extractTableNameFromAuthorizedViewName(authorizedViewName);
-                        }
-                        return ImmutableMap.of(
-                            "table_name",
-                            tableName,
-                            "app_profile_id",
-                            mutateRowRequest.getAppProfileId());
-                      }
-                    })
-                .build(),
-            settings.mutateRowSettings().getRetryableCodes());
-
-    UnaryCallable<MutateRowRequest, MutateRowResponse> withStatsHeaders =
-        new StatsHeadersUnaryCallable<>(base);
-
-    UnaryCallable<MutateRowRequest, MutateRowResponse> withBigtableTracer =
-        new BigtableTracerUnaryCallable<>(withStatsHeaders);
-
-    UnaryCallable<MutateRowRequest, MutateRowResponse> retrying =
-        withRetries(withBigtableTracer, settings.mutateRowSettings());
-
-    return createUserFacingUnaryCallable(
-        methodName,
-        new MutateRowCallable(retrying, requestContext)
-            .withDefaultCallContext(
-                clientContext
-                    .getDefaultCallContext()
-                    .withOption(
-                        BigtableTracer.OPERATION_TIMEOUT_KEY,
-                        settings.mutateRowSettings().getRetrySettings().getTotalTimeout())));
-=======
     return createUnaryCallable(
         BigtableGrpc.getMutateRowMethod(),
         req ->
@@ -945,7 +815,6 @@
         settings.mutateRowSettings(),
         req -> req.toProto(requestContext),
         resp -> null);
->>>>>>> 6685aa33
   }
 
   /**
@@ -1157,56 +1026,6 @@
    * </ul>
    */
   private UnaryCallable<ConditionalRowMutation, Boolean> createCheckAndMutateRowCallable() {
-<<<<<<< HEAD
-    String methodName = "CheckAndMutateRow";
-    UnaryCallable<CheckAndMutateRowRequest, CheckAndMutateRowResponse> base =
-        GrpcRawCallableFactory.createUnaryCallable(
-            GrpcCallSettings.<CheckAndMutateRowRequest, CheckAndMutateRowResponse>newBuilder()
-                .setMethodDescriptor(BigtableGrpc.getCheckAndMutateRowMethod())
-                .setParamsExtractor(
-                    new RequestParamsExtractor<CheckAndMutateRowRequest>() {
-                      @Override
-                      public Map<String, String> extract(
-                          CheckAndMutateRowRequest checkAndMutateRowRequest) {
-                        String tableName = checkAndMutateRowRequest.getTableName();
-                        String authorizedViewName =
-                            checkAndMutateRowRequest.getAuthorizedViewName();
-                        if (tableName.isEmpty()) {
-                          tableName =
-                              NameUtil.extractTableNameFromAuthorizedViewName(authorizedViewName);
-                        }
-                        return ImmutableMap.of(
-                            "table_name",
-                            tableName,
-                            "app_profile_id",
-                            checkAndMutateRowRequest.getAppProfileId());
-                      }
-                    })
-                .build(),
-            settings.checkAndMutateRowSettings().getRetryableCodes());
-
-    UnaryCallable<CheckAndMutateRowRequest, CheckAndMutateRowResponse> withStatsHeaders =
-        new StatsHeadersUnaryCallable<>(base);
-
-    UnaryCallable<CheckAndMutateRowRequest, CheckAndMutateRowResponse> withBigtableTracer =
-        new BigtableTracerUnaryCallable<>(withStatsHeaders);
-
-    UnaryCallable<CheckAndMutateRowRequest, CheckAndMutateRowResponse> retrying =
-        withRetries(withBigtableTracer, settings.checkAndMutateRowSettings());
-
-    return createUserFacingUnaryCallable(
-        methodName,
-        new CheckAndMutateRowCallable(retrying, requestContext)
-            .withDefaultCallContext(
-                clientContext
-                    .getDefaultCallContext()
-                    .withOption(
-                        BigtableTracer.OPERATION_TIMEOUT_KEY,
-                        settings
-                            .checkAndMutateRowSettings()
-                            .getRetrySettings()
-                            .getTotalTimeout())));
-=======
     return createUnaryCallable(
         BigtableGrpc.getCheckAndMutateRowMethod(),
         req ->
@@ -1215,7 +1034,6 @@
         settings.checkAndMutateRowSettings(),
         req -> req.toProto(requestContext),
         CheckAndMutateRowResponse::getPredicateMatched);
->>>>>>> 6685aa33
   }
 
   /**
@@ -1229,51 +1047,6 @@
    * </ul>
    */
   private UnaryCallable<ReadModifyWriteRow, Row> createReadModifyWriteRowCallable() {
-<<<<<<< HEAD
-    UnaryCallable<ReadModifyWriteRowRequest, ReadModifyWriteRowResponse> base =
-        GrpcRawCallableFactory.createUnaryCallable(
-            GrpcCallSettings.<ReadModifyWriteRowRequest, ReadModifyWriteRowResponse>newBuilder()
-                .setMethodDescriptor(BigtableGrpc.getReadModifyWriteRowMethod())
-                .setParamsExtractor(
-                    new RequestParamsExtractor<ReadModifyWriteRowRequest>() {
-                      @Override
-                      public Map<String, String> extract(ReadModifyWriteRowRequest request) {
-                        String tableName = request.getTableName();
-                        String authorizedViewName = request.getAuthorizedViewName();
-                        if (tableName.isEmpty()) {
-                          tableName =
-                              NameUtil.extractTableNameFromAuthorizedViewName(authorizedViewName);
-                        }
-                        return ImmutableMap.of(
-                            "table_name", tableName, "app_profile_id", request.getAppProfileId());
-                      }
-                    })
-                .build(),
-            settings.readModifyWriteRowSettings().getRetryableCodes());
-
-    UnaryCallable<ReadModifyWriteRowRequest, ReadModifyWriteRowResponse> withStatsHeaders =
-        new StatsHeadersUnaryCallable<>(base);
-
-    String methodName = "ReadModifyWriteRow";
-    UnaryCallable<ReadModifyWriteRowRequest, ReadModifyWriteRowResponse> withBigtableTracer =
-        new BigtableTracerUnaryCallable<>(withStatsHeaders);
-
-    UnaryCallable<ReadModifyWriteRowRequest, ReadModifyWriteRowResponse> retrying =
-        withRetries(withBigtableTracer, settings.readModifyWriteRowSettings());
-
-    return createUserFacingUnaryCallable(
-        methodName,
-        new ReadModifyWriteRowCallable(retrying, requestContext)
-            .withDefaultCallContext(
-                clientContext
-                    .getDefaultCallContext()
-                    .withOption(
-                        BigtableTracer.OPERATION_TIMEOUT_KEY,
-                        settings
-                            .readModifyWriteRowSettings()
-                            .getRetrySettings()
-                            .getTotalTimeout())));
-=======
     DefaultRowAdapter rowAdapter = new DefaultRowAdapter();
 
     return createUnaryCallable(
@@ -1284,7 +1057,6 @@
         settings.readModifyWriteRowSettings(),
         req -> req.toProto(requestContext),
         resp -> rowAdapter.createRowFromProto(resp.getRow()));
->>>>>>> 6685aa33
   }
 
   /**
@@ -1557,7 +1329,8 @@
     return ImmutableMap.of("table_name", tableName, "app_profile_id", appProfileId);
   }
 
-  private <BaseReqT, BaseRespT, ReqT, RespT> UnaryCallable<ReqT, RespT> createUnaryCallable(
+  private <BaseReqT, BaseRespT, ReqT, RespT> UnaryCallable<ReqT, RespT> 
+    (
       MethodDescriptor<BaseReqT, BaseRespT> methodDescriptor,
       RequestParamsExtractor<BaseReqT> headerParamsFn,
       UnaryCallSettings<ReqT, RespT> callSettings,
@@ -1611,7 +1384,9 @@
             clientContext.getTracerFactory(),
             getSpanName(methodDescriptor.getBareMethodName()));
 
-    return traced.withDefaultCallContext(clientContext.getDefaultCallContext());
+    return traced.withDefaultCallContext(clientContext.getDefaultCallContext().withOption(
+                BigtableTracer.OPERATION_TIMEOUT_KEY,
+                settings.readRowSettings().getRetrySettings().getTotalTimeout()));
   }
 
   private <BaseReqT, BaseRespT, ReqT, RespT> UnaryCallable<ReqT, RespT> createUnaryCallableNew(
@@ -1640,7 +1415,9 @@
 
     return new BigtableUnaryOperationCallable<>(
         transformed,
-        clientContext.getDefaultCallContext(),
+        clientContext.getDefaultCallContext().withOption(
+                BigtableTracer.OPERATION_TIMEOUT_KEY,
+                settings.readRowSettings().getRetrySettings().getTotalTimeout()),
         clientContext.getTracerFactory(),
         getSpanName(methodDescriptor.getBareMethodName()),
         /* allowNoResponse= */ false);
