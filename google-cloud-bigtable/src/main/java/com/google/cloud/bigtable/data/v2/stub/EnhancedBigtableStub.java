/*
 * Copyright 2018 Google LLC
 *
 * Licensed under the Apache License, Version 2.0 (the "License");
 * you may not use this file except in compliance with the License.
 * You may obtain a copy of the License at
 *
 *     https://www.apache.org/licenses/LICENSE-2.0
 *
 * Unless required by applicable law or agreed to in writing, software
 * distributed under the License is distributed on an "AS IS" BASIS,
 * WITHOUT WARRANTIES OR CONDITIONS OF ANY KIND, either express or implied.
 * See the License for the specific language governing permissions and
 * limitations under the License.
 */
package com.google.cloud.bigtable.data.v2.stub;

import static com.google.cloud.bigtable.data.v2.stub.metrics.BuiltinMetricsConstants.APPLICATION_BLOCKING_LATENCIES_SELECTOR;
import static com.google.cloud.bigtable.data.v2.stub.metrics.BuiltinMetricsConstants.APPLICATION_BLOCKING_LATENCIES_VIEW;
import static com.google.cloud.bigtable.data.v2.stub.metrics.BuiltinMetricsConstants.APP_PROFILE;
import static com.google.cloud.bigtable.data.v2.stub.metrics.BuiltinMetricsConstants.ATTEMPT_LATENCIES_SELECTOR;
import static com.google.cloud.bigtable.data.v2.stub.metrics.BuiltinMetricsConstants.ATTEMPT_LATENCIES_VIEW;
import static com.google.cloud.bigtable.data.v2.stub.metrics.BuiltinMetricsConstants.CLIENT_BLOCKING_LATENCIES_SELECTOR;
import static com.google.cloud.bigtable.data.v2.stub.metrics.BuiltinMetricsConstants.CLIENT_BLOCKING_LATENCIES_VIEW;
import static com.google.cloud.bigtable.data.v2.stub.metrics.BuiltinMetricsConstants.CONNECTIVITY_ERROR_COUNT_SELECTOR;
import static com.google.cloud.bigtable.data.v2.stub.metrics.BuiltinMetricsConstants.CONNECTIVITY_ERROR_COUNT_VIEW;
import static com.google.cloud.bigtable.data.v2.stub.metrics.BuiltinMetricsConstants.FIRST_RESPONSE_LATENCIES_SELECTOR;
import static com.google.cloud.bigtable.data.v2.stub.metrics.BuiltinMetricsConstants.FIRST_RESPONSE_LATENCIES_VIEW;
import static com.google.cloud.bigtable.data.v2.stub.metrics.BuiltinMetricsConstants.INSTANCE_ID;
import static com.google.cloud.bigtable.data.v2.stub.metrics.BuiltinMetricsConstants.OPERATION_LATENCIES_SELECTOR;
import static com.google.cloud.bigtable.data.v2.stub.metrics.BuiltinMetricsConstants.OPERATION_LATENCIES_VIEW;
import static com.google.cloud.bigtable.data.v2.stub.metrics.BuiltinMetricsConstants.PROJECT_ID;
import static com.google.cloud.bigtable.data.v2.stub.metrics.BuiltinMetricsConstants.RETRY_COUNT_SELECTOR;
import static com.google.cloud.bigtable.data.v2.stub.metrics.BuiltinMetricsConstants.RETRY_COUNT_VIEW;
import static com.google.cloud.bigtable.data.v2.stub.metrics.BuiltinMetricsConstants.SERVER_LATENCIES_SELECTOR;
import static com.google.cloud.bigtable.data.v2.stub.metrics.BuiltinMetricsConstants.SERVER_LATENCIES_VIEW;

import com.google.api.core.BetaApi;
import com.google.api.core.InternalApi;
import com.google.api.gax.batching.Batcher;
import com.google.api.gax.batching.BatcherImpl;
import com.google.api.gax.batching.FlowController;
import com.google.api.gax.core.BackgroundResource;
import com.google.api.gax.core.CredentialsProvider;
import com.google.api.gax.core.FixedCredentialsProvider;
import com.google.api.gax.grpc.GaxGrpcProperties;
import com.google.api.gax.grpc.GrpcCallContext;
import com.google.api.gax.grpc.GrpcCallSettings;
import com.google.api.gax.grpc.GrpcRawCallableFactory;
import com.google.api.gax.grpc.InstantiatingGrpcChannelProvider;
import com.google.api.gax.retrying.BasicResultRetryAlgorithm;
import com.google.api.gax.retrying.ExponentialRetryAlgorithm;
import com.google.api.gax.retrying.RetryAlgorithm;
import com.google.api.gax.retrying.RetryingExecutorWithContext;
import com.google.api.gax.retrying.ScheduledRetryingExecutor;
import com.google.api.gax.rpc.Callables;
import com.google.api.gax.rpc.ClientContext;
import com.google.api.gax.rpc.RequestParamsExtractor;
import com.google.api.gax.rpc.ServerStreamingCallSettings;
import com.google.api.gax.rpc.ServerStreamingCallable;
import com.google.api.gax.rpc.UnaryCallSettings;
import com.google.api.gax.rpc.UnaryCallable;
import com.google.api.gax.tracing.ApiTracerFactory;
import com.google.api.gax.tracing.OpencensusTracerFactory;
import com.google.api.gax.tracing.SpanName;
import com.google.api.gax.tracing.TracedServerStreamingCallable;
import com.google.api.gax.tracing.TracedUnaryCallable;
import com.google.auth.Credentials;
import com.google.auth.oauth2.ServiceAccountJwtAccessCredentials;
import com.google.bigtable.v2.BigtableGrpc;
import com.google.bigtable.v2.CheckAndMutateRowRequest;
import com.google.bigtable.v2.CheckAndMutateRowResponse;
import com.google.bigtable.v2.GenerateInitialChangeStreamPartitionsRequest;
import com.google.bigtable.v2.GenerateInitialChangeStreamPartitionsResponse;
import com.google.bigtable.v2.MutateRowRequest;
import com.google.bigtable.v2.MutateRowResponse;
import com.google.bigtable.v2.MutateRowsRequest;
import com.google.bigtable.v2.MutateRowsResponse;
import com.google.bigtable.v2.PingAndWarmRequest;
import com.google.bigtable.v2.PingAndWarmResponse;
import com.google.bigtable.v2.ReadChangeStreamRequest;
import com.google.bigtable.v2.ReadChangeStreamResponse;
import com.google.bigtable.v2.ReadModifyWriteRowRequest;
import com.google.bigtable.v2.ReadModifyWriteRowResponse;
import com.google.bigtable.v2.ReadRowsRequest;
import com.google.bigtable.v2.ReadRowsResponse;
import com.google.bigtable.v2.RowRange;
import com.google.bigtable.v2.SampleRowKeysRequest;
import com.google.bigtable.v2.SampleRowKeysResponse;
import com.google.cloud.bigtable.Version;
import com.google.cloud.bigtable.data.v2.internal.JwtCredentialsWithAudience;
import com.google.cloud.bigtable.data.v2.internal.RequestContext;
import com.google.cloud.bigtable.data.v2.models.BulkMutation;
import com.google.cloud.bigtable.data.v2.models.ChangeStreamMutation;
import com.google.cloud.bigtable.data.v2.models.ChangeStreamRecord;
import com.google.cloud.bigtable.data.v2.models.ChangeStreamRecordAdapter;
import com.google.cloud.bigtable.data.v2.models.ConditionalRowMutation;
import com.google.cloud.bigtable.data.v2.models.DefaultChangeStreamRecordAdapter;
import com.google.cloud.bigtable.data.v2.models.DefaultRowAdapter;
import com.google.cloud.bigtable.data.v2.models.KeyOffset;
import com.google.cloud.bigtable.data.v2.models.Query;
import com.google.cloud.bigtable.data.v2.models.Range.ByteStringRange;
import com.google.cloud.bigtable.data.v2.models.ReadChangeStreamQuery;
import com.google.cloud.bigtable.data.v2.models.ReadModifyWriteRow;
import com.google.cloud.bigtable.data.v2.models.Row;
import com.google.cloud.bigtable.data.v2.models.RowAdapter;
import com.google.cloud.bigtable.data.v2.models.RowMutation;
import com.google.cloud.bigtable.data.v2.models.RowMutationEntry;
import com.google.cloud.bigtable.data.v2.stub.changestream.ChangeStreamRecordMergingCallable;
import com.google.cloud.bigtable.data.v2.stub.changestream.GenerateInitialChangeStreamPartitionsUserCallable;
import com.google.cloud.bigtable.data.v2.stub.changestream.ReadChangeStreamResumptionStrategy;
import com.google.cloud.bigtable.data.v2.stub.changestream.ReadChangeStreamUserCallable;
import com.google.cloud.bigtable.data.v2.stub.metrics.BigtableCloudMonitoringExporter;
import com.google.cloud.bigtable.data.v2.stub.metrics.BigtableTracerStreamingCallable;
import com.google.cloud.bigtable.data.v2.stub.metrics.BigtableTracerUnaryCallable;
import com.google.cloud.bigtable.data.v2.stub.metrics.BuiltinMetricsTracerFactory;
import com.google.cloud.bigtable.data.v2.stub.metrics.CompositeTracerFactory;
import com.google.cloud.bigtable.data.v2.stub.metrics.MetricsTracerFactory;
import com.google.cloud.bigtable.data.v2.stub.metrics.RpcMeasureConstants;
import com.google.cloud.bigtable.data.v2.stub.metrics.StatsHeadersServerStreamingCallable;
import com.google.cloud.bigtable.data.v2.stub.metrics.StatsHeadersUnaryCallable;
import com.google.cloud.bigtable.data.v2.stub.metrics.TracedBatcherUnaryCallable;
import com.google.cloud.bigtable.data.v2.stub.mutaterows.BulkMutateRowsUserFacingCallable;
import com.google.cloud.bigtable.data.v2.stub.mutaterows.MutateRowsBatchingDescriptor;
import com.google.cloud.bigtable.data.v2.stub.mutaterows.MutateRowsRetryingCallable;
import com.google.cloud.bigtable.data.v2.stub.readrows.FilterMarkerRowsCallable;
import com.google.cloud.bigtable.data.v2.stub.readrows.ReadRowsBatchingDescriptor;
import com.google.cloud.bigtable.data.v2.stub.readrows.ReadRowsFirstCallable;
import com.google.cloud.bigtable.data.v2.stub.readrows.ReadRowsResumptionStrategy;
import com.google.cloud.bigtable.data.v2.stub.readrows.ReadRowsRetryCompletedCallable;
import com.google.cloud.bigtable.data.v2.stub.readrows.ReadRowsUserCallable;
import com.google.cloud.bigtable.data.v2.stub.readrows.RowMergingCallable;
import com.google.cloud.bigtable.gaxx.retrying.ApiResultRetryAlgorithm;
import com.google.cloud.bigtable.gaxx.retrying.RetryInfoRetryAlgorithm;
import com.google.common.annotations.VisibleForTesting;
import com.google.common.base.MoreObjects;
import com.google.common.base.Preconditions;
import com.google.common.collect.ImmutableList;
import com.google.common.collect.ImmutableMap;
import com.google.protobuf.ByteString;
import io.opencensus.stats.Stats;
import io.opencensus.stats.StatsRecorder;
import io.opencensus.tags.TagKey;
import io.opencensus.tags.TagValue;
import io.opencensus.tags.Tagger;
import io.opencensus.tags.Tags;
import io.opentelemetry.api.OpenTelemetry;
import io.opentelemetry.api.common.Attributes;
import io.opentelemetry.sdk.OpenTelemetrySdk;
import io.opentelemetry.sdk.metrics.SdkMeterProvider;
import io.opentelemetry.sdk.metrics.export.MetricExporter;
import io.opentelemetry.sdk.metrics.export.PeriodicMetricReader;
import io.opentelemetry.sdk.resources.Resource;
import java.io.IOException;
import java.net.URI;
import java.net.URISyntaxException;
import java.util.Collections;
import java.util.List;
import java.util.Map;
import java.util.concurrent.TimeUnit;
import javax.annotation.Nonnull;
import javax.annotation.Nullable;

/**
 * The core client that converts method calls to RPCs.
 *
 * <p>This class consists of a set of Callable chains that represent RPC methods. There is a chain
 * for each RPC method. Each chain starts with a transformation that takes a protobuf wrapper and
 * terminates in a Callable that a gax gRPC callable. This class is meant to be a semantically
 * complete facade for the Bigtable data API. However it is not meant to be consumed directly,
 * please use {@link com.google.cloud.bigtable.data.v2.BigtableDataClient}.
 *
 * <p>This class is considered an internal implementation detail and not meant to be used by
 * applications.
 */
@InternalApi
public class EnhancedBigtableStub implements AutoCloseable {
  private static final String CLIENT_NAME = "Bigtable";
  private static final long FLOW_CONTROL_ADJUSTING_INTERVAL_MS = TimeUnit.SECONDS.toMillis(20);

  private final EnhancedBigtableStubSettings settings;
  private final ClientContext clientContext;

  private final boolean closeClientContext;
  private final RequestContext requestContext;
  private final FlowController bulkMutationFlowController;
  private final DynamicFlowControlStats bulkMutationDynamicFlowControlStats;

  private final ServerStreamingCallable<Query, Row> readRowsCallable;
  private final UnaryCallable<Query, Row> readRowCallable;
  private final UnaryCallable<Query, List<Row>> bulkReadRowsCallable;
  private final UnaryCallable<String, List<KeyOffset>> sampleRowKeysCallable;
  private final UnaryCallable<RowMutation, Void> mutateRowCallable;
  private final UnaryCallable<BulkMutation, Void> bulkMutateRowsCallable;
  private final UnaryCallable<ConditionalRowMutation, Boolean> checkAndMutateRowCallable;
  private final UnaryCallable<ReadModifyWriteRow, Row> readModifyWriteRowCallable;
  private final UnaryCallable<PingAndWarmRequest, PingAndWarmResponse> pingAndWarmCallable;

  private final ServerStreamingCallable<String, ByteStringRange>
      generateInitialChangeStreamPartitionsCallable;

  private final ServerStreamingCallable<ReadChangeStreamQuery, ChangeStreamRecord>
      readChangeStreamCallable;

  public static EnhancedBigtableStub create(EnhancedBigtableStubSettings settings)
      throws IOException {

    settings = settings.toBuilder().setTracerFactory(createBigtableTracerFactory(settings)).build();
    ClientContext clientContext = createClientContext(settings);

    return new EnhancedBigtableStub(settings, clientContext);
  }

  public static EnhancedBigtableStub createWithClientContext(
      EnhancedBigtableStubSettings settings, ClientContext clientContext) throws IOException {

    return new EnhancedBigtableStub(settings, clientContext, false);
  }

  public static ClientContext createClientContext(EnhancedBigtableStubSettings settings)
      throws IOException {
    EnhancedBigtableStubSettings.Builder builder = settings.toBuilder();

    // TODO: this implementation is on the cusp of unwieldy, if we end up adding more features
    // consider splitting it up by feature.

    // workaround JWT audience issues
    patchCredentials(builder);

    InstantiatingGrpcChannelProvider.Builder transportProvider =
        builder.getTransportChannelProvider() instanceof InstantiatingGrpcChannelProvider
            ? ((InstantiatingGrpcChannelProvider) builder.getTransportChannelProvider()).toBuilder()
            : null;

    if (builder.getEnableRoutingCookie() && transportProvider != null) {
      // TODO: this also need to be added to BigtableClientFactory
      // patch cookies interceptor
      transportProvider.setInterceptorProvider(() -> ImmutableList.of(new CookiesInterceptor()));
    }

    // Inject channel priming
    if (settings.isRefreshingChannel()) {
      // Fix the credentials so that they can be shared
      Credentials credentials = null;
      if (builder.getCredentialsProvider() != null) {
        credentials = builder.getCredentialsProvider().getCredentials();
      }
      builder.setCredentialsProvider(FixedCredentialsProvider.create(credentials));

      if (transportProvider != null) {
        transportProvider.setChannelPrimer(
            BigtableChannelPrimer.create(
                credentials,
                settings.getProjectId(),
                settings.getInstanceId(),
                settings.getAppProfileId()));
      }
    }

    if (transportProvider != null) {
      builder.setTransportChannelProvider(transportProvider.build());
    }

    return ClientContext.create(builder.build());
  }

  public static ApiTracerFactory createBigtableTracerFactory(
      EnhancedBigtableStubSettings settings) {
    return createBigtableTracerFactory(settings, Tags.getTagger(), Stats.getStatsRecorder());
  }

  @VisibleForTesting
  public static ApiTracerFactory createBigtableTracerFactory(
      EnhancedBigtableStubSettings settings, Tagger tagger, StatsRecorder stats) {
    String projectId = settings.getProjectId();
    String instanceId = settings.getInstanceId();
    String appProfileId = settings.getAppProfileId();

    ImmutableMap<TagKey, TagValue> attributes =
        ImmutableMap.<TagKey, TagValue>builder()
            .put(RpcMeasureConstants.BIGTABLE_PROJECT_ID, TagValue.create(projectId))
            .put(RpcMeasureConstants.BIGTABLE_INSTANCE_ID, TagValue.create(instanceId))
            .put(RpcMeasureConstants.BIGTABLE_APP_PROFILE_ID, TagValue.create(appProfileId))
            .build();
<<<<<<< HEAD

    ImmutableList.Builder<ApiTracerFactory> tracerFactories = ImmutableList.builder();
    tracerFactories
        .add(
=======
    ImmutableMap<String, String> builtinAttributes =
        ImmutableMap.<String, String>builder()
            .put("project_id", projectId)
            .put("instance", instanceId)
            .put("app_profile", appProfileId)
            .build();

    return new CompositeTracerFactory(
        ImmutableList.of(
>>>>>>> 5f99f43e
            // Add OpenCensus Tracing
            new OpencensusTracerFactory(
                ImmutableMap.<String, String>builder()
                    // Annotate traces with the same tags as metrics
<<<<<<< HEAD
                    .put(RpcMeasureConstants.BIGTABLE_PROJECT_ID.getName(), settings.getProjectId())
                    .put(
                        RpcMeasureConstants.BIGTABLE_INSTANCE_ID.getName(),
                        settings.getInstanceId())
                    .put(
                        RpcMeasureConstants.BIGTABLE_APP_PROFILE_ID.getName(),
                        settings.getAppProfileId())
=======
                    .put(RpcMeasureConstants.BIGTABLE_PROJECT_ID.getName(), projectId)
                    .put(RpcMeasureConstants.BIGTABLE_INSTANCE_ID.getName(), instanceId)
                    .put(RpcMeasureConstants.BIGTABLE_APP_PROFILE_ID.getName(), appProfileId)
>>>>>>> 5f99f43e
                    // Also annotate traces with library versions
                    .put("gax", GaxGrpcProperties.getGaxGrpcVersion())
                    .put("grpc", GaxGrpcProperties.getGrpcVersion())
                    .put("gapic", Version.VERSION)
<<<<<<< HEAD
                    .build()))
        // Add OpenCensus Metrics
        .add(MetricsTracerFactory.create(tagger, stats, attributes))
        // Add user configured tracer
        .add(settings.getTracerFactory());
    Attributes otelAttributes =
        Attributes.of(
            PROJECT_ID,
            settings.getProjectId(),
            INSTANCE_ID,
            settings.getInstanceId(),
            APP_PROFILE,
            settings.getAppProfileId());
    setupBuiltinMetricsTracerFactory(builder, tracerFactories, otelAttributes);
    // Inject Opencensus instrumentation
    builder.setTracerFactory(new CompositeTracerFactory(tracerFactories.build()));
    return builder.build();
=======
                    .build()),
            // Add OpenCensus Metrics
            MetricsTracerFactory.create(tagger, stats, attributes),
            BuiltinMetricsTracerFactory.create(builtinAttributes),
            // Add user configured tracer
            settings.getTracerFactory()));
>>>>>>> 5f99f43e
  }

  private static void setupBuiltinMetricsTracerFactory(
      EnhancedBigtableStubSettings.Builder settings,
      ImmutableList.Builder<ApiTracerFactory> tracerFactories,
      Attributes attributes)
      throws IOException {
    if (settings.getOpenTelemetry() != null) {
      tracerFactories.add(
          BuiltinMetricsTracerFactory.create(settings.getOpenTelemetry(), attributes));
    } else if (settings.isBuiltinMetricsEnabled()) {
      MetricExporter metricExporter =
          BigtableCloudMonitoringExporter.create(
              settings.getProjectId(), settings.getCredentialsProvider().getCredentials());
      Resource resource = Resource.create(attributes);
      SdkMeterProvider meterProvider =
          SdkMeterProvider.builder()
              .setResource(resource)
              .registerMetricReader(PeriodicMetricReader.create(metricExporter))
              .registerView(OPERATION_LATENCIES_SELECTOR, OPERATION_LATENCIES_VIEW)
              .registerView(ATTEMPT_LATENCIES_SELECTOR, ATTEMPT_LATENCIES_VIEW)
              .registerView(SERVER_LATENCIES_SELECTOR, SERVER_LATENCIES_VIEW)
              .registerView(FIRST_RESPONSE_LATENCIES_SELECTOR, FIRST_RESPONSE_LATENCIES_VIEW)
              .registerView(
                  APPLICATION_BLOCKING_LATENCIES_SELECTOR, APPLICATION_BLOCKING_LATENCIES_VIEW)
              .registerView(CLIENT_BLOCKING_LATENCIES_SELECTOR, CLIENT_BLOCKING_LATENCIES_VIEW)
              .registerView(RETRY_COUNT_SELECTOR, RETRY_COUNT_VIEW)
              .registerView(CONNECTIVITY_ERROR_COUNT_SELECTOR, CONNECTIVITY_ERROR_COUNT_VIEW)
              .build();
      OpenTelemetry openTelemetry =
          OpenTelemetrySdk.builder().setMeterProvider(meterProvider).build();
      tracerFactories.add(BuiltinMetricsTracerFactory.create(openTelemetry, attributes));
    }
  }

  private static void patchCredentials(EnhancedBigtableStubSettings.Builder settings)
      throws IOException {
    int i = settings.getEndpoint().lastIndexOf(":");
    String host = settings.getEndpoint().substring(0, i);
    String audience = settings.getJwtAudienceMapping().get(host);

    if (audience == null) {
      return;
    }
    URI audienceUri = null;
    try {
      audienceUri = new URI(audience);
    } catch (URISyntaxException e) {
      throw new IllegalStateException("invalid JWT audience override", e);
    }

    CredentialsProvider credentialsProvider = settings.getCredentialsProvider();
    if (credentialsProvider == null) {
      return;
    }

    Credentials credentials = credentialsProvider.getCredentials();
    if (credentials == null) {
      return;
    }

    if (!(credentials instanceof ServiceAccountJwtAccessCredentials)) {
      return;
    }

    ServiceAccountJwtAccessCredentials jwtCreds = (ServiceAccountJwtAccessCredentials) credentials;
    JwtCredentialsWithAudience patchedCreds = new JwtCredentialsWithAudience(jwtCreds, audienceUri);
    settings.setCredentialsProvider(FixedCredentialsProvider.create(patchedCreds));
  }

  public EnhancedBigtableStub(EnhancedBigtableStubSettings settings, ClientContext clientContext) {
    this(settings, clientContext, true);
  }

  public EnhancedBigtableStub(
      EnhancedBigtableStubSettings settings,
      ClientContext clientContext,
      boolean closeClientContext) {
    this.settings = settings;
    this.clientContext = clientContext;
    this.closeClientContext = closeClientContext;
    this.requestContext =
        RequestContext.create(
            settings.getProjectId(), settings.getInstanceId(), settings.getAppProfileId());
    this.bulkMutationFlowController =
        new FlowController(settings.bulkMutateRowsSettings().getDynamicFlowControlSettings());
    this.bulkMutationDynamicFlowControlStats = new DynamicFlowControlStats();

    readRowsCallable = createReadRowsCallable(new DefaultRowAdapter());
    readRowCallable = createReadRowCallable(new DefaultRowAdapter());
    bulkReadRowsCallable = createBulkReadRowsCallable(new DefaultRowAdapter());
    sampleRowKeysCallable = createSampleRowKeysCallable();
    mutateRowCallable = createMutateRowCallable();
    bulkMutateRowsCallable = createBulkMutateRowsCallable();
    checkAndMutateRowCallable = createCheckAndMutateRowCallable();
    readModifyWriteRowCallable = createReadModifyWriteRowCallable();
    generateInitialChangeStreamPartitionsCallable =
        createGenerateInitialChangeStreamPartitionsCallable();
    readChangeStreamCallable =
        createReadChangeStreamCallable(new DefaultChangeStreamRecordAdapter());
    pingAndWarmCallable = createPingAndWarmCallable();
  }

  // <editor-fold desc="Callable creators">

  /**
   * Creates a callable chain to handle ReadRows RPCs. The chain will:
   *
   * <ul>
   *   <li>Dispatch the RPC with {@link ReadRowsRequest}.
   *   <li>Upon receiving the response stream, it will merge the {@link
   *       com.google.bigtable.v2.ReadRowsResponse.CellChunk}s in logical rows. The actual row
   *       implementation can be configured by the {@code rowAdapter} parameter.
   *   <li>Retry/resume on failure.
   *   <li>Filter out marker rows.
   * </ul>
   *
   * <p>NOTE: the caller is responsible for adding tracing & metrics.
   */
  @BetaApi("This surface is stable yet it might be removed in the future.")
  public <RowT> ServerStreamingCallable<ReadRowsRequest, RowT> createReadRowsRawCallable(
      RowAdapter<RowT> rowAdapter) {
    return createReadRowsBaseCallable(settings.readRowsSettings(), rowAdapter)
        .withDefaultCallContext(clientContext.getDefaultCallContext());
  }

  /**
   * Creates a callable chain to handle streaming ReadRows RPCs. The chain will:
   *
   * <ul>
   *   <li>Convert a {@link Query} into a {@link com.google.bigtable.v2.ReadRowsRequest} and
   *       dispatch the RPC.
   *   <li>Upon receiving the response stream, it will merge the {@link
   *       com.google.bigtable.v2.ReadRowsResponse.CellChunk}s in logical rows. The actual row
   *       implementation can be configured in by the {@code rowAdapter} parameter.
   *   <li>Retry/resume on failure.
   *   <li>Filter out marker rows.
   *   <li>Add tracing & metrics.
   * </ul>
   */
  public <RowT> ServerStreamingCallable<Query, RowT> createReadRowsCallable(
      RowAdapter<RowT> rowAdapter) {
    ServerStreamingCallable<ReadRowsRequest, RowT> readRowsCallable =
        createReadRowsBaseCallable(settings.readRowsSettings(), rowAdapter);

    ServerStreamingCallable<Query, RowT> readRowsUserCallable =
        new ReadRowsUserCallable<>(readRowsCallable, requestContext);

    SpanName span = getSpanName("ReadRows");
    ServerStreamingCallable<Query, RowT> traced =
        new TracedServerStreamingCallable<>(
            readRowsUserCallable, clientContext.getTracerFactory(), span);

    return traced.withDefaultCallContext(clientContext.getDefaultCallContext());
  }

  /**
   * Creates a callable chain to handle point ReadRows RPCs. The chain will:
   *
   * <ul>
   *   <li>Convert a {@link Query} into a {@link com.google.bigtable.v2.ReadRowsRequest} and
   *       dispatch the RPC.
   *   <li>Upon receiving the response stream, it will merge the {@link
   *       com.google.bigtable.v2.ReadRowsResponse.CellChunk}s in logical rows. The actual row
   *       implementation can be configured in by the {@code rowAdapter} parameter.
   *   <li>Retry/resume on failure.
   *   <li>Filter out marker rows.
   *   <li>Add tracing & metrics.
   * </ul>
   */
  public <RowT> UnaryCallable<Query, RowT> createReadRowCallable(RowAdapter<RowT> rowAdapter) {
    ServerStreamingCallable<ReadRowsRequest, RowT> readRowsCallable =
        createReadRowsBaseCallable(
            ServerStreamingCallSettings.<ReadRowsRequest, Row>newBuilder()
                .setRetryableCodes(settings.readRowSettings().getRetryableCodes())
                .setRetrySettings(settings.readRowSettings().getRetrySettings())
                .setIdleTimeout(settings.readRowSettings().getRetrySettings().getTotalTimeout())
                .build(),
            rowAdapter);

    ReadRowsUserCallable<RowT> readRowCallable =
        new ReadRowsUserCallable<>(readRowsCallable, requestContext);

    ReadRowsFirstCallable<RowT> firstRow = new ReadRowsFirstCallable<>(readRowCallable);

    UnaryCallable<Query, RowT> traced =
        new TracedUnaryCallable<>(
            firstRow, clientContext.getTracerFactory(), getSpanName("ReadRow"));

    return traced.withDefaultCallContext(clientContext.getDefaultCallContext());
  }

  /**
   * Creates a callable chain to handle ReadRows RPCs. The chain will:
   *
   * <ul>
   *   <li>Dispatch the RPC with {@link ReadRowsRequest}.
   *   <li>Upon receiving the response stream, it will merge the {@link
   *       com.google.bigtable.v2.ReadRowsResponse.CellChunk}s in logical rows. The actual row
   *       implementation can be configured by the {@code rowAdapter} parameter.
   *   <li>Add bigtable tracer for tracking bigtable specific metrics.
   *   <li>Retry/resume on failure.
   *   <li>Filter out marker rows.
   * </ul>
   *
   * <p>NOTE: the caller is responsible for adding tracing & metrics.
   */
  private <ReqT, RowT> ServerStreamingCallable<ReadRowsRequest, RowT> createReadRowsBaseCallable(
      ServerStreamingCallSettings<ReqT, Row> readRowsSettings, RowAdapter<RowT> rowAdapter) {

    ServerStreamingCallable<ReadRowsRequest, ReadRowsResponse> base =
        GrpcRawCallableFactory.createServerStreamingCallable(
            GrpcCallSettings.<ReadRowsRequest, ReadRowsResponse>newBuilder()
                .setMethodDescriptor(BigtableGrpc.getReadRowsMethod())
                .setParamsExtractor(
                    new RequestParamsExtractor<ReadRowsRequest>() {
                      @Override
                      public Map<String, String> extract(ReadRowsRequest readRowsRequest) {
                        return ImmutableMap.of(
                            "table_name", readRowsRequest.getTableName(),
                            "app_profile_id", readRowsRequest.getAppProfileId());
                      }
                    })
                .build(),
            readRowsSettings.getRetryableCodes());

    ServerStreamingCallable<ReadRowsRequest, ReadRowsResponse> withStatsHeaders =
        new StatsHeadersServerStreamingCallable<>(base);

    // Sometimes ReadRows connections are disconnected via an RST frame. This error is transient and
    // should be treated similar to UNAVAILABLE. However, this exception has an INTERNAL error code
    // which by default is not retryable. Convert the exception so it can be retried in the client.
    ServerStreamingCallable<ReadRowsRequest, ReadRowsResponse> convertException =
        new ConvertExceptionCallable<>(withStatsHeaders);

    ServerStreamingCallable<ReadRowsRequest, RowT> merging =
        new RowMergingCallable<>(convertException, rowAdapter);

    // Copy settings for the middle ReadRowsRequest -> RowT callable (as opposed to the inner
    // ReadRowsRequest -> ReadRowsResponse callable).
    ServerStreamingCallSettings<ReadRowsRequest, RowT> innerSettings =
        ServerStreamingCallSettings.<ReadRowsRequest, RowT>newBuilder()
            .setResumptionStrategy(new ReadRowsResumptionStrategy<>(rowAdapter))
            .setRetryableCodes(readRowsSettings.getRetryableCodes())
            .setRetrySettings(readRowsSettings.getRetrySettings())
            .setIdleTimeout(readRowsSettings.getIdleTimeout())
            .setWaitTimeout(readRowsSettings.getWaitTimeout())
            .build();

    ServerStreamingCallable<ReadRowsRequest, RowT> watched =
        Callables.watched(merging, innerSettings, clientContext);

    ServerStreamingCallable<ReadRowsRequest, RowT> withBigtableTracer =
        new BigtableTracerStreamingCallable<>(watched);

    // Retry logic is split into 2 parts to workaround a rare edge case described in
    // ReadRowsRetryCompletedCallable
    ServerStreamingCallable<ReadRowsRequest, RowT> retrying1 =
        new ReadRowsRetryCompletedCallable<>(withBigtableTracer);

    ServerStreamingCallable<ReadRowsRequest, RowT> retrying2 =
        withRetries(retrying1, innerSettings);

    return new FilterMarkerRowsCallable<>(retrying2, rowAdapter);
  }

  /**
   * Creates a callable chain to handle bulk ReadRows RPCs. This is meant to be used in ReadRows
   * batcher. The chain will:
   *
   * <ul>
   *   <li>Convert a {@link Query} into a {@link com.google.bigtable.v2.ReadRowsRequest}.
   *   <li>Upon receiving the response stream, it will merge the {@link
   *       com.google.bigtable.v2.ReadRowsResponse.CellChunk}s in logical rows. The actual row
   *       implementation can be configured in by the {@code rowAdapter} parameter.
   *   <li>Retry/resume on failure.
   *   <li>Filter out marker rows.
   *   <li>Construct a {@link UnaryCallable} that will buffer the entire stream into memory before
   *       completing. If the stream is empty, then the list will be empty.
   *   <li>Add tracing & metrics.
   * </ul>
   */
  private <RowT> UnaryCallable<Query, List<RowT>> createBulkReadRowsCallable(
      RowAdapter<RowT> rowAdapter) {
    ServerStreamingCallable<ReadRowsRequest, RowT> readRowsCallable =
        createReadRowsBaseCallable(settings.readRowsSettings(), rowAdapter);

    ServerStreamingCallable<Query, RowT> readRowsUserCallable =
        new ReadRowsUserCallable<>(readRowsCallable, requestContext);

    SpanName span = getSpanName("ReadRows");

    // The TracedBatcherUnaryCallable has to be wrapped by the TracedUnaryCallable, so that
    // TracedUnaryCallable can inject a tracer for the TracedBatcherUnaryCallable to interact with
    UnaryCallable<Query, List<RowT>> tracedBatcher =
        new TracedBatcherUnaryCallable<>(readRowsUserCallable.all());

    UnaryCallable<Query, List<RowT>> traced =
        new TracedUnaryCallable<>(tracedBatcher, clientContext.getTracerFactory(), span);

    return traced.withDefaultCallContext(clientContext.getDefaultCallContext());
  }

  /**
   * Creates a callable chain to handle SampleRowKeys RPcs. The chain will:
   *
   * <ul>
   *   <li>Convert a table id to a {@link com.google.bigtable.v2.SampleRowKeysRequest}.
   *   <li>Dispatch the request to the GAPIC's {@link BigtableStub#sampleRowKeysCallable()}.
   *   <li>Spool responses into a list.
   *   <li>Retry on failure.
   *   <li>Convert the responses into {@link KeyOffset}s.
   *   <li>Add tracing & metrics.
   * </ul>
   */
  private UnaryCallable<String, List<KeyOffset>> createSampleRowKeysCallable() {
    String methodName = "SampleRowKeys";

    ServerStreamingCallable<SampleRowKeysRequest, SampleRowKeysResponse> base =
        GrpcRawCallableFactory.createServerStreamingCallable(
            GrpcCallSettings.<SampleRowKeysRequest, SampleRowKeysResponse>newBuilder()
                .setMethodDescriptor(BigtableGrpc.getSampleRowKeysMethod())
                .setParamsExtractor(
                    new RequestParamsExtractor<SampleRowKeysRequest>() {
                      @Override
                      public Map<String, String> extract(
                          SampleRowKeysRequest sampleRowKeysRequest) {
                        return ImmutableMap.of(
                            "table_name", sampleRowKeysRequest.getTableName(),
                            "app_profile_id", sampleRowKeysRequest.getAppProfileId());
                      }
                    })
                .build(),
            settings.sampleRowKeysSettings().getRetryableCodes());

    UnaryCallable<SampleRowKeysRequest, List<SampleRowKeysResponse>> spoolable = base.all();

    UnaryCallable<SampleRowKeysRequest, List<SampleRowKeysResponse>> withStatsHeaders =
        new StatsHeadersUnaryCallable<>(spoolable);

    UnaryCallable<SampleRowKeysRequest, List<SampleRowKeysResponse>> withBigtableTracer =
        new BigtableTracerUnaryCallable<>(withStatsHeaders);

    UnaryCallable<SampleRowKeysRequest, List<SampleRowKeysResponse>> retryable =
        withRetries(withBigtableTracer, settings.sampleRowKeysSettings());

    return createUserFacingUnaryCallable(
        methodName, new SampleRowKeysCallable(retryable, requestContext));
  }

  /**
   * Creates a callable chain to handle MutateRow RPCs. The chain will:
   *
   * <ul>
   *   <li>Convert a {@link RowMutation} into a {@link com.google.bigtable.v2.MutateRowRequest}.
   *   <li>Add tracing & metrics.
   * </ul>
   */
  private UnaryCallable<RowMutation, Void> createMutateRowCallable() {
    String methodName = "MutateRow";
    UnaryCallable<MutateRowRequest, MutateRowResponse> base =
        GrpcRawCallableFactory.createUnaryCallable(
            GrpcCallSettings.<MutateRowRequest, MutateRowResponse>newBuilder()
                .setMethodDescriptor(BigtableGrpc.getMutateRowMethod())
                .setParamsExtractor(
                    new RequestParamsExtractor<MutateRowRequest>() {
                      @Override
                      public Map<String, String> extract(MutateRowRequest mutateRowRequest) {
                        return ImmutableMap.of(
                            "table_name", mutateRowRequest.getTableName(),
                            "app_profile_id", mutateRowRequest.getAppProfileId());
                      }
                    })
                .build(),
            settings.mutateRowSettings().getRetryableCodes());

    UnaryCallable<MutateRowRequest, MutateRowResponse> withStatsHeaders =
        new StatsHeadersUnaryCallable<>(base);

    UnaryCallable<MutateRowRequest, MutateRowResponse> withBigtableTracer =
        new BigtableTracerUnaryCallable<>(withStatsHeaders);

    UnaryCallable<MutateRowRequest, MutateRowResponse> retrying =
        withRetries(withBigtableTracer, settings.mutateRowSettings());

    return createUserFacingUnaryCallable(
        methodName, new MutateRowCallable(retrying, requestContext));
  }

  /**
   * Creates a callable chain to handle MutatesRows RPCs. This is meant to be used for manual
   * batching. The chain will:
   *
   * <ul>
   *   <li>Convert a {@link BulkMutation} into a {@link MutateRowsRequest}.
   *   <li>Process the response and schedule retries. At the end of each attempt, entries that have
   *       been applied, are filtered from the next attempt. Also, any entries that failed with a
   *       nontransient error, are filtered from the next attempt. This will continue until there
   *       are no more entries or there are no more retry attempts left.
   *   <li>Wrap batch failures in a {@link
   *       com.google.cloud.bigtable.data.v2.models.MutateRowsException}.
   *   <li>Add tracing & metrics.
   * </ul>
   */
  private UnaryCallable<BulkMutation, Void> createBulkMutateRowsCallable() {
    UnaryCallable<MutateRowsRequest, Void> baseCallable = createMutateRowsBaseCallable();

    UnaryCallable<MutateRowsRequest, Void> withCookie = baseCallable;

    if (settings.getEnableRoutingCookie()) {
      withCookie = new CookiesUnaryCallable<>(baseCallable);
    }

    UnaryCallable<MutateRowsRequest, Void> flowControlCallable = null;
    if (settings.bulkMutateRowsSettings().isLatencyBasedThrottlingEnabled()) {
      flowControlCallable =
          new DynamicFlowControlCallable(
              withCookie,
              bulkMutationFlowController,
              bulkMutationDynamicFlowControlStats,
              settings.bulkMutateRowsSettings().getTargetRpcLatencyMs(),
              FLOW_CONTROL_ADJUSTING_INTERVAL_MS);
    }
    UnaryCallable<BulkMutation, Void> userFacing =
        new BulkMutateRowsUserFacingCallable(
            flowControlCallable != null ? flowControlCallable : withCookie, requestContext);

    SpanName spanName = getSpanName("MutateRows");

    UnaryCallable<BulkMutation, Void> tracedBatcherUnaryCallable =
        new TracedBatcherUnaryCallable<>(userFacing);

    UnaryCallable<BulkMutation, Void> traced =
        new TracedUnaryCallable<>(
            tracedBatcherUnaryCallable, clientContext.getTracerFactory(), spanName);

    return traced.withDefaultCallContext(clientContext.getDefaultCallContext());
  }

  /**
   * Creates a {@link BatcherImpl} to handle {@link MutateRowsRequest.Entry} mutations. This is
   * meant to be used for automatic batching with flow control.
   *
   * <ul>
   *   <li>Uses {@link MutateRowsBatchingDescriptor} to spool the {@link RowMutationEntry} mutations
   *       and send them out as {@link BulkMutation}.
   *   <li>Uses {@link #bulkMutateRowsCallable()} to perform RPC.
   *   <li>Batching thresholds can be configured from {@link
   *       EnhancedBigtableStubSettings#bulkMutateRowsSettings()}.
   *   <li>Process the response and schedule retries. At the end of each attempt, entries that have
   *       been applied, are filtered from the next attempt. Also, any entries that failed with a
   *       nontransient error, are filtered from the next attempt. This will continue until there
   *       are no more entries or there are no more retry attempts left.
   *   <li>Wrap batch failures in a {@link
   *       com.google.cloud.bigtable.data.v2.models.MutateRowsException}.
   *   <li>Split the responses using {@link MutateRowsBatchingDescriptor}.
   * </ul>
   */
  public Batcher<RowMutationEntry, Void> newMutateRowsBatcher(
      @Nonnull String tableId, @Nullable GrpcCallContext ctx) {
    return new BatcherImpl<>(
        settings.bulkMutateRowsSettings().getBatchingDescriptor(),
        bulkMutateRowsCallable,
        BulkMutation.create(tableId),
        settings.bulkMutateRowsSettings().getBatchingSettings(),
        clientContext.getExecutor(),
        bulkMutationFlowController,
        MoreObjects.firstNonNull(ctx, clientContext.getDefaultCallContext()));
  }

  /**
   * Creates a {@link BatcherImpl} to handle {@link Query#rowKey(String)}. This is meant for bulk
   * read with flow control.
   *
   * <ul>
   *   <li>Uses {@link ReadRowsBatchingDescriptor} to merge the row-keys and send them out as {@link
   *       Query}.
   *   <li>Uses {@link #readRowsCallable()} to perform RPC.
   *   <li>Batching thresholds can be configured from {@link
   *       EnhancedBigtableStubSettings#bulkReadRowsSettings()}.
   *   <li>Schedule retries for retryable exceptions until there are no more entries or there are no
   *       more retry attempts left.
   *   <li>Split the responses using {@link ReadRowsBatchingDescriptor}.
   * </ul>
   */
  public Batcher<ByteString, Row> newBulkReadRowsBatcher(
      @Nonnull Query query, @Nullable GrpcCallContext ctx) {
    Preconditions.checkNotNull(query, "query cannot be null");
    return new BatcherImpl<>(
        settings.bulkReadRowsSettings().getBatchingDescriptor(),
        bulkReadRowsCallable,
        query,
        settings.bulkReadRowsSettings().getBatchingSettings(),
        clientContext.getExecutor(),
        null,
        MoreObjects.firstNonNull(ctx, clientContext.getDefaultCallContext()));
  }

  /**
   * Internal helper to create the base MutateRows callable chain. The chain is responsible for
   * retrying individual entry in case of error.
   *
   * <p>NOTE: the caller is responsible for adding tracing & metrics.
   *
   * @see MutateRowsRetryingCallable for more details
   */
  private UnaryCallable<MutateRowsRequest, Void> createMutateRowsBaseCallable() {
    ServerStreamingCallable<MutateRowsRequest, MutateRowsResponse> base =
        GrpcRawCallableFactory.createServerStreamingCallable(
            GrpcCallSettings.<MutateRowsRequest, MutateRowsResponse>newBuilder()
                .setMethodDescriptor(BigtableGrpc.getMutateRowsMethod())
                .setParamsExtractor(
                    new RequestParamsExtractor<MutateRowsRequest>() {
                      @Override
                      public Map<String, String> extract(MutateRowsRequest mutateRowsRequest) {
                        return ImmutableMap.of(
                            "table_name", mutateRowsRequest.getTableName(),
                            "app_profile_id", mutateRowsRequest.getAppProfileId());
                      }
                    })
                .build(),
            settings.bulkMutateRowsSettings().getRetryableCodes());

    ServerStreamingCallable<MutateRowsRequest, MutateRowsResponse> callable =
        new StatsHeadersServerStreamingCallable<>(base);

    if (settings.bulkMutateRowsSettings().isServerInitiatedFlowControlEnabled()) {
      callable = new RateLimitingServerStreamingCallable(callable);
    }

    // Sometimes MutateRows connections are disconnected via an RST frame. This error is transient
    // and
    // should be treated similar to UNAVAILABLE. However, this exception has an INTERNAL error code
    // which by default is not retryable. Convert the exception so it can be retried in the client.
    ServerStreamingCallable<MutateRowsRequest, MutateRowsResponse> convertException =
        new ConvertExceptionCallable<>(callable);

    ServerStreamingCallable<MutateRowsRequest, MutateRowsResponse> withBigtableTracer =
        new BigtableTracerStreamingCallable<>(convertException);

    BasicResultRetryAlgorithm<Void> resultRetryAlgorithm;
    if (settings.getEnableRetryInfo()) {
      resultRetryAlgorithm = new RetryInfoRetryAlgorithm<>();
    } else {
      resultRetryAlgorithm = new ApiResultRetryAlgorithm<>();
    }

    RetryAlgorithm<Void> retryAlgorithm =
        new RetryAlgorithm<>(
            resultRetryAlgorithm,
            new ExponentialRetryAlgorithm(
                settings.bulkMutateRowsSettings().getRetrySettings(), clientContext.getClock()));

    RetryingExecutorWithContext<Void> retryingExecutor =
        new ScheduledRetryingExecutor<>(retryAlgorithm, clientContext.getExecutor());

    return new MutateRowsRetryingCallable(
        clientContext.getDefaultCallContext(),
        withBigtableTracer,
        retryingExecutor,
        settings.bulkMutateRowsSettings().getRetryableCodes(),
        retryAlgorithm);
  }

  /**
   * Creates a callable chain to handle CheckAndMutateRow RPCs. THe chain will:
   *
   * <ul>
   *   <li>Convert {@link ConditionalRowMutation}s into {@link
   *       com.google.bigtable.v2.CheckAndMutateRowRequest}s.
   *   <li>Add tracing & metrics.
   * </ul>
   */
  private UnaryCallable<ConditionalRowMutation, Boolean> createCheckAndMutateRowCallable() {
    String methodName = "CheckAndMutateRow";
    UnaryCallable<CheckAndMutateRowRequest, CheckAndMutateRowResponse> base =
        GrpcRawCallableFactory.createUnaryCallable(
            GrpcCallSettings.<CheckAndMutateRowRequest, CheckAndMutateRowResponse>newBuilder()
                .setMethodDescriptor(BigtableGrpc.getCheckAndMutateRowMethod())
                .setParamsExtractor(
                    new RequestParamsExtractor<CheckAndMutateRowRequest>() {
                      @Override
                      public Map<String, String> extract(
                          CheckAndMutateRowRequest checkAndMutateRowRequest) {
                        return ImmutableMap.of(
                            "table_name", checkAndMutateRowRequest.getTableName(),
                            "app_profile_id", checkAndMutateRowRequest.getAppProfileId());
                      }
                    })
                .build(),
            settings.checkAndMutateRowSettings().getRetryableCodes());

    UnaryCallable<CheckAndMutateRowRequest, CheckAndMutateRowResponse> withStatsHeaders =
        new StatsHeadersUnaryCallable<>(base);

    UnaryCallable<CheckAndMutateRowRequest, CheckAndMutateRowResponse> withBigtableTracer =
        new BigtableTracerUnaryCallable<>(withStatsHeaders);

    UnaryCallable<CheckAndMutateRowRequest, CheckAndMutateRowResponse> retrying =
        withRetries(withBigtableTracer, settings.checkAndMutateRowSettings());

    return createUserFacingUnaryCallable(
        methodName, new CheckAndMutateRowCallable(retrying, requestContext));
  }

  /**
   * Creates a callable chain to handle ReadModifyWriteRow RPCs. The chain will:
   *
   * <ul>
   *   <li>Convert {@link ReadModifyWriteRow}s into {@link
   *       com.google.bigtable.v2.ReadModifyWriteRowRequest}s.
   *   <li>Convert the responses into {@link Row}.
   *   <li>Add tracing & metrics.
   * </ul>
   */
  private UnaryCallable<ReadModifyWriteRow, Row> createReadModifyWriteRowCallable() {
    UnaryCallable<ReadModifyWriteRowRequest, ReadModifyWriteRowResponse> base =
        GrpcRawCallableFactory.createUnaryCallable(
            GrpcCallSettings.<ReadModifyWriteRowRequest, ReadModifyWriteRowResponse>newBuilder()
                .setMethodDescriptor(BigtableGrpc.getReadModifyWriteRowMethod())
                .setParamsExtractor(
                    new RequestParamsExtractor<ReadModifyWriteRowRequest>() {
                      @Override
                      public Map<String, String> extract(ReadModifyWriteRowRequest request) {
                        return ImmutableMap.of(
                            "table_name", request.getTableName(),
                            "app_profile_id", request.getAppProfileId());
                      }
                    })
                .build(),
            settings.readModifyWriteRowSettings().getRetryableCodes());

    UnaryCallable<ReadModifyWriteRowRequest, ReadModifyWriteRowResponse> withStatsHeaders =
        new StatsHeadersUnaryCallable<>(base);

    String methodName = "ReadModifyWriteRow";
    UnaryCallable<ReadModifyWriteRowRequest, ReadModifyWriteRowResponse> withBigtableTracer =
        new BigtableTracerUnaryCallable<>(withStatsHeaders);

    UnaryCallable<ReadModifyWriteRowRequest, ReadModifyWriteRowResponse> retrying =
        withRetries(withBigtableTracer, settings.readModifyWriteRowSettings());

    return createUserFacingUnaryCallable(
        methodName, new ReadModifyWriteRowCallable(retrying, requestContext));
  }

  /**
   * Creates a callable chain to handle streaming GenerateInitialChangeStreamPartitions RPCs. The
   * chain will:
   *
   * <ul>
   *   <li>Convert a String format tableId into a {@link
   *       GenerateInitialChangeStreamPartitionsRequest} and dispatch the RPC.
   *   <li>Upon receiving the response stream, it will convert the {@link
   *       com.google.bigtable.v2.GenerateInitialChangeStreamPartitionsResponse}s into {@link
   *       RowRange}.
   * </ul>
   */
  private ServerStreamingCallable<String, ByteStringRange>
      createGenerateInitialChangeStreamPartitionsCallable() {
    ServerStreamingCallable<
            GenerateInitialChangeStreamPartitionsRequest,
            GenerateInitialChangeStreamPartitionsResponse>
        base =
            GrpcRawCallableFactory.createServerStreamingCallable(
                GrpcCallSettings
                    .<GenerateInitialChangeStreamPartitionsRequest,
                        GenerateInitialChangeStreamPartitionsResponse>
                        newBuilder()
                    .setMethodDescriptor(
                        BigtableGrpc.getGenerateInitialChangeStreamPartitionsMethod())
                    .setParamsExtractor(
                        new RequestParamsExtractor<GenerateInitialChangeStreamPartitionsRequest>() {
                          @Override
                          public Map<String, String> extract(
                              GenerateInitialChangeStreamPartitionsRequest
                                  generateInitialChangeStreamPartitionsRequest) {
                            return ImmutableMap.of(
                                "table_name",
                                generateInitialChangeStreamPartitionsRequest.getTableName(),
                                "app_profile_id",
                                generateInitialChangeStreamPartitionsRequest.getAppProfileId());
                          }
                        })
                    .build(),
                settings.generateInitialChangeStreamPartitionsSettings().getRetryableCodes());

    ServerStreamingCallable<String, ByteStringRange> userCallable =
        new GenerateInitialChangeStreamPartitionsUserCallable(base, requestContext);

    ServerStreamingCallable<String, ByteStringRange> withStatsHeaders =
        new StatsHeadersServerStreamingCallable<>(userCallable);

    // Sometimes GenerateInitialChangeStreamPartitions connections are disconnected via an RST
    // frame. This error is transient and should be treated similar to UNAVAILABLE. However, this
    // exception has an INTERNAL error code which by default is not retryable. Convert the exception
    // so it can be retried in the client.
    ServerStreamingCallable<String, ByteStringRange> convertException =
        new ConvertExceptionCallable<>(withStatsHeaders);

    // Copy idle timeout settings for watchdog.
    ServerStreamingCallSettings<String, ByteStringRange> innerSettings =
        ServerStreamingCallSettings.<String, ByteStringRange>newBuilder()
            .setRetryableCodes(
                settings.generateInitialChangeStreamPartitionsSettings().getRetryableCodes())
            .setRetrySettings(
                settings.generateInitialChangeStreamPartitionsSettings().getRetrySettings())
            .setIdleTimeout(
                settings.generateInitialChangeStreamPartitionsSettings().getIdleTimeout())
            .setWaitTimeout(
                settings.generateInitialChangeStreamPartitionsSettings().getWaitTimeout())
            .build();

    ServerStreamingCallable<String, ByteStringRange> watched =
        Callables.watched(convertException, innerSettings, clientContext);

    ServerStreamingCallable<String, ByteStringRange> withBigtableTracer =
        new BigtableTracerStreamingCallable<>(watched);

    ServerStreamingCallable<String, ByteStringRange> retrying =
        withRetries(withBigtableTracer, innerSettings);

    SpanName span = getSpanName("GenerateInitialChangeStreamPartitions");
    ServerStreamingCallable<String, ByteStringRange> traced =
        new TracedServerStreamingCallable<>(retrying, clientContext.getTracerFactory(), span);

    return traced.withDefaultCallContext(clientContext.getDefaultCallContext());
  }

  /**
   * Creates a callable chain to handle streaming ReadChangeStream RPCs. The chain will:
   *
   * <ul>
   *   <li>Convert a {@link ReadChangeStreamQuery} into a {@link ReadChangeStreamRequest} and
   *       dispatch the RPC.
   *   <li>Upon receiving the response stream, it will produce a stream of ChangeStreamRecordT. In
   *       case of mutations, it will merge the {@link ReadChangeStreamResponse.DataChange}s into
   *       {@link ChangeStreamMutation}. The actual change stream record implementation can be
   *       configured by the {@code changeStreamRecordAdapter} parameter.
   *   <li>Retry/resume on failure.
   *   <li>Add tracing & metrics.
   * </ul>
   */
  public <ChangeStreamRecordT>
      ServerStreamingCallable<ReadChangeStreamQuery, ChangeStreamRecordT>
          createReadChangeStreamCallable(
              ChangeStreamRecordAdapter<ChangeStreamRecordT> changeStreamRecordAdapter) {
    ServerStreamingCallable<ReadChangeStreamRequest, ReadChangeStreamResponse> base =
        GrpcRawCallableFactory.createServerStreamingCallable(
            GrpcCallSettings.<ReadChangeStreamRequest, ReadChangeStreamResponse>newBuilder()
                .setMethodDescriptor(BigtableGrpc.getReadChangeStreamMethod())
                .setParamsExtractor(
                    new RequestParamsExtractor<ReadChangeStreamRequest>() {
                      @Override
                      public Map<String, String> extract(
                          ReadChangeStreamRequest readChangeStreamRequest) {
                        return ImmutableMap.of(
                            "table_name", readChangeStreamRequest.getTableName(),
                            "app_profile_id", readChangeStreamRequest.getAppProfileId());
                      }
                    })
                .build(),
            settings.readChangeStreamSettings().getRetryableCodes());

    ServerStreamingCallable<ReadChangeStreamRequest, ReadChangeStreamResponse> withStatsHeaders =
        new StatsHeadersServerStreamingCallable<>(base);

    // Sometimes ReadChangeStream connections are disconnected via an RST frame. This error is
    // transient and should be treated similar to UNAVAILABLE. However, this exception has an
    // INTERNAL error code which by default is not retryable. Convert the exception it can be
    // retried in the client.
    ServerStreamingCallable<ReadChangeStreamRequest, ReadChangeStreamResponse> convertException =
        new ConvertExceptionCallable<>(withStatsHeaders);

    ServerStreamingCallable<ReadChangeStreamRequest, ChangeStreamRecordT> merging =
        new ChangeStreamRecordMergingCallable<>(convertException, changeStreamRecordAdapter);

    // Copy idle timeout settings for watchdog.
    ServerStreamingCallSettings<ReadChangeStreamRequest, ChangeStreamRecordT> innerSettings =
        ServerStreamingCallSettings.<ReadChangeStreamRequest, ChangeStreamRecordT>newBuilder()
            .setResumptionStrategy(
                new ReadChangeStreamResumptionStrategy<>(changeStreamRecordAdapter))
            .setRetryableCodes(settings.readChangeStreamSettings().getRetryableCodes())
            .setRetrySettings(settings.readChangeStreamSettings().getRetrySettings())
            .setIdleTimeout(settings.readChangeStreamSettings().getIdleTimeout())
            .setWaitTimeout(settings.readChangeStreamSettings().getWaitTimeout())
            .build();

    ServerStreamingCallable<ReadChangeStreamRequest, ChangeStreamRecordT> watched =
        Callables.watched(merging, innerSettings, clientContext);

    ServerStreamingCallable<ReadChangeStreamRequest, ChangeStreamRecordT> withBigtableTracer =
        new BigtableTracerStreamingCallable<>(watched);

    ServerStreamingCallable<ReadChangeStreamRequest, ChangeStreamRecordT> readChangeStreamCallable =
        withRetries(withBigtableTracer, innerSettings);

    ServerStreamingCallable<ReadChangeStreamQuery, ChangeStreamRecordT>
        readChangeStreamUserCallable =
            new ReadChangeStreamUserCallable<>(readChangeStreamCallable, requestContext);

    SpanName span = getSpanName("ReadChangeStream");
    ServerStreamingCallable<ReadChangeStreamQuery, ChangeStreamRecordT> traced =
        new TracedServerStreamingCallable<>(
            readChangeStreamUserCallable, clientContext.getTracerFactory(), span);

    return traced.withDefaultCallContext(clientContext.getDefaultCallContext());
  }

  /**
   * Wraps a callable chain in a user presentable callable that will inject the default call context
   * and trace the call.
   */
  private <RequestT, ResponseT> UnaryCallable<RequestT, ResponseT> createUserFacingUnaryCallable(
      String methodName, UnaryCallable<RequestT, ResponseT> inner) {

    UnaryCallable<RequestT, ResponseT> traced =
        new TracedUnaryCallable<>(inner, clientContext.getTracerFactory(), getSpanName(methodName));

    return traced.withDefaultCallContext(clientContext.getDefaultCallContext());
  }

  private UnaryCallable<PingAndWarmRequest, PingAndWarmResponse> createPingAndWarmCallable() {
    UnaryCallable<PingAndWarmRequest, PingAndWarmResponse> pingAndWarm =
        GrpcRawCallableFactory.createUnaryCallable(
            GrpcCallSettings.<PingAndWarmRequest, PingAndWarmResponse>newBuilder()
                .setMethodDescriptor(BigtableGrpc.getPingAndWarmMethod())
                .setParamsExtractor(
                    new RequestParamsExtractor<PingAndWarmRequest>() {
                      @Override
                      public Map<String, String> extract(PingAndWarmRequest request) {
                        return ImmutableMap.of(
                            "name", request.getName(),
                            "app_profile_id", request.getAppProfileId());
                      }
                    })
                .build(),
            Collections.emptySet());
    return pingAndWarm.withDefaultCallContext(clientContext.getDefaultCallContext());
  }

  private <RequestT, ResponseT> UnaryCallable<RequestT, ResponseT> withRetries(
      UnaryCallable<RequestT, ResponseT> innerCallable, UnaryCallSettings<?, ?> unaryCallSettings) {
    UnaryCallable<RequestT, ResponseT> retrying;
    if (settings.getEnableRetryInfo()) {
      retrying =
          com.google.cloud.bigtable.gaxx.retrying.Callables.retrying(
              innerCallable, unaryCallSettings, clientContext);
    } else {
      retrying = Callables.retrying(innerCallable, unaryCallSettings, clientContext);
    }
    if (settings.getEnableRoutingCookie()) {
      return new CookiesUnaryCallable<>(retrying);
    }
    return retrying;
  }

  private <RequestT, ResponseT> ServerStreamingCallable<RequestT, ResponseT> withRetries(
      ServerStreamingCallable<RequestT, ResponseT> innerCallable,
      ServerStreamingCallSettings<RequestT, ResponseT> serverStreamingCallSettings) {

    ServerStreamingCallable<RequestT, ResponseT> retrying;
    if (settings.getEnableRetryInfo()) {
      retrying =
          com.google.cloud.bigtable.gaxx.retrying.Callables.retrying(
              innerCallable, serverStreamingCallSettings, clientContext);
    } else {
      retrying = Callables.retrying(innerCallable, serverStreamingCallSettings, clientContext);
    }
    if (settings.getEnableRoutingCookie()) {
      return new CookiesServerStreamingCallable<>(retrying);
    }
    return retrying;
  }
  // </editor-fold>

  // <editor-fold desc="Callable accessors">
  /** Returns a streaming read rows callable */
  public ServerStreamingCallable<Query, Row> readRowsCallable() {
    return readRowsCallable;
  }

  /** Return a point read callable */
  public UnaryCallable<Query, Row> readRowCallable() {
    return readRowCallable;
  }

  public UnaryCallable<String, List<KeyOffset>> sampleRowKeysCallable() {
    return sampleRowKeysCallable;
  }

  public UnaryCallable<RowMutation, Void> mutateRowCallable() {
    return mutateRowCallable;
  }

  /**
   * Returns the callable chain created in {@link #createBulkMutateRowsCallable()} ()} during stub
   * construction.
   */
  public UnaryCallable<BulkMutation, Void> bulkMutateRowsCallable() {
    return bulkMutateRowsCallable;
  }

  /**
   * Returns the callable chain created in {@link #createCheckAndMutateRowCallable()} during stub
   * construction.
   */
  public UnaryCallable<ConditionalRowMutation, Boolean> checkAndMutateRowCallable() {
    return checkAndMutateRowCallable;
  }

  /**
   * Returns the callable chain created in {@link #createReadModifyWriteRowCallable()} ()} during
   * stub construction.
   */
  public UnaryCallable<ReadModifyWriteRow, Row> readModifyWriteRowCallable() {
    return readModifyWriteRowCallable;
  }

  /** Returns a streaming generate initial change stream partitions callable */
  public ServerStreamingCallable<String, ByteStringRange>
      generateInitialChangeStreamPartitionsCallable() {
    return generateInitialChangeStreamPartitionsCallable;
  }

  /** Returns a streaming read change stream callable. */
  public ServerStreamingCallable<ReadChangeStreamQuery, ChangeStreamRecord>
      readChangeStreamCallable() {
    return readChangeStreamCallable;
  }

  UnaryCallable<PingAndWarmRequest, PingAndWarmResponse> pingAndWarmCallable() {
    return pingAndWarmCallable;
  }
  // </editor-fold>

  private SpanName getSpanName(String methodName) {
    return SpanName.of(CLIENT_NAME, methodName);
  }

  @Override
  public void close() {
    if (closeClientContext) {
      for (BackgroundResource backgroundResource : clientContext.getBackgroundResources()) {
        try {
          backgroundResource.close();
        } catch (Exception e) {
          throw new IllegalStateException("Failed to close resource", e);
        }
      }
    }
  }
}<|MERGE_RESOLUTION|>--- conflicted
+++ resolved
@@ -265,13 +265,13 @@
   }
 
   public static ApiTracerFactory createBigtableTracerFactory(
-      EnhancedBigtableStubSettings settings) {
+      EnhancedBigtableStubSettings settings) throws IOException {
     return createBigtableTracerFactory(settings, Tags.getTagger(), Stats.getStatsRecorder());
   }
 
   @VisibleForTesting
   public static ApiTracerFactory createBigtableTracerFactory(
-      EnhancedBigtableStubSettings settings, Tagger tagger, StatsRecorder stats) {
+      EnhancedBigtableStubSettings settings, Tagger tagger, StatsRecorder stats) throws IOException {
     String projectId = settings.getProjectId();
     String instanceId = settings.getInstanceId();
     String appProfileId = settings.getAppProfileId();
@@ -282,69 +282,42 @@
             .put(RpcMeasureConstants.BIGTABLE_INSTANCE_ID, TagValue.create(instanceId))
             .put(RpcMeasureConstants.BIGTABLE_APP_PROFILE_ID, TagValue.create(appProfileId))
             .build();
-<<<<<<< HEAD
 
     ImmutableList.Builder<ApiTracerFactory> tracerFactories = ImmutableList.builder();
     tracerFactories
-        .add(
-=======
-    ImmutableMap<String, String> builtinAttributes =
-        ImmutableMap.<String, String>builder()
-            .put("project_id", projectId)
-            .put("instance", instanceId)
-            .put("app_profile", appProfileId)
-            .build();
-
-    return new CompositeTracerFactory(
-        ImmutableList.of(
->>>>>>> 5f99f43e
-            // Add OpenCensus Tracing
-            new OpencensusTracerFactory(
-                ImmutableMap.<String, String>builder()
-                    // Annotate traces with the same tags as metrics
-<<<<<<< HEAD
-                    .put(RpcMeasureConstants.BIGTABLE_PROJECT_ID.getName(), settings.getProjectId())
-                    .put(
-                        RpcMeasureConstants.BIGTABLE_INSTANCE_ID.getName(),
-                        settings.getInstanceId())
-                    .put(
-                        RpcMeasureConstants.BIGTABLE_APP_PROFILE_ID.getName(),
-                        settings.getAppProfileId())
-=======
-                    .put(RpcMeasureConstants.BIGTABLE_PROJECT_ID.getName(), projectId)
-                    .put(RpcMeasureConstants.BIGTABLE_INSTANCE_ID.getName(), instanceId)
-                    .put(RpcMeasureConstants.BIGTABLE_APP_PROFILE_ID.getName(), appProfileId)
->>>>>>> 5f99f43e
-                    // Also annotate traces with library versions
-                    .put("gax", GaxGrpcProperties.getGaxGrpcVersion())
-                    .put("grpc", GaxGrpcProperties.getGrpcVersion())
-                    .put("gapic", Version.VERSION)
-<<<<<<< HEAD
-                    .build()))
-        // Add OpenCensus Metrics
-        .add(MetricsTracerFactory.create(tagger, stats, attributes))
-        // Add user configured tracer
-        .add(settings.getTracerFactory());
+            .add(
+                    // Add OpenCensus Tracing
+                    new OpencensusTracerFactory(
+                            ImmutableMap.<String, String>builder()
+                                    // Annotate traces with the same tags as metrics
+                                    .put(RpcMeasureConstants.BIGTABLE_PROJECT_ID.getName(), settings.getProjectId())
+                                    .put(
+                                            RpcMeasureConstants.BIGTABLE_INSTANCE_ID.getName(),
+                                            settings.getInstanceId())
+                                    .put(
+                                            RpcMeasureConstants.BIGTABLE_APP_PROFILE_ID.getName(),
+                                            settings.getAppProfileId())
+                                    // Also annotate traces with library versions
+                                    .put("gax", GaxGrpcProperties.getGaxGrpcVersion())
+                                    .put("grpc", GaxGrpcProperties.getGrpcVersion())
+                                    .put("gapic", Version.VERSION)
+                                    .build()))
+            // Add OpenCensus Metrics
+            .add(MetricsTracerFactory.create(tagger, stats, attributes))
+            // Add user configured tracer
+            .add(settings.getTracerFactory());
     Attributes otelAttributes =
-        Attributes.of(
-            PROJECT_ID,
-            settings.getProjectId(),
-            INSTANCE_ID,
-            settings.getInstanceId(),
-            APP_PROFILE,
-            settings.getAppProfileId());
-    setupBuiltinMetricsTracerFactory(builder, tracerFactories, otelAttributes);
+            Attributes.of(
+                    PROJECT_ID,
+                    settings.getProjectId(),
+                    INSTANCE_ID,
+                    settings.getInstanceId(),
+                    APP_PROFILE,
+                    settings.getAppProfileId());
+    setupBuiltinMetricsTracerFactory(settings.toBuilder(), tracerFactories, otelAttributes);
     // Inject Opencensus instrumentation
-    builder.setTracerFactory(new CompositeTracerFactory(tracerFactories.build()));
-    return builder.build();
-=======
-                    .build()),
-            // Add OpenCensus Metrics
-            MetricsTracerFactory.create(tagger, stats, attributes),
-            BuiltinMetricsTracerFactory.create(builtinAttributes),
-            // Add user configured tracer
-            settings.getTracerFactory()));
->>>>>>> 5f99f43e
+    settings.toBuilder().setTracerFactory(new CompositeTracerFactory(tracerFactories.build()));
+    return new CompositeTracerFactory(tracerFactories.build());
   }
 
   private static void setupBuiltinMetricsTracerFactory(
