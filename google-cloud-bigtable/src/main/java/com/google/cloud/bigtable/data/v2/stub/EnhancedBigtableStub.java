/*
 * Copyright 2018 Google LLC
 *
 * Licensed under the Apache License, Version 2.0 (the "License");
 * you may not use this file except in compliance with the License.
 * You may obtain a copy of the License at
 *
 *     https://www.apache.org/licenses/LICENSE-2.0
 *
 * Unless required by applicable law or agreed to in writing, software
 * distributed under the License is distributed on an "AS IS" BASIS,
 * WITHOUT WARRANTIES OR CONDITIONS OF ANY KIND, either express or implied.
 * See the License for the specific language governing permissions and
 * limitations under the License.
 */
package com.google.cloud.bigtable.data.v2.stub;

import com.google.api.core.BetaApi;
import com.google.api.core.InternalApi;
import com.google.api.gax.batching.Batcher;
import com.google.api.gax.batching.BatcherImpl;
import com.google.api.gax.batching.FlowController;
import com.google.api.gax.core.BackgroundResource;
import com.google.api.gax.core.CredentialsProvider;
import com.google.api.gax.core.FixedCredentialsProvider;
import com.google.api.gax.grpc.GaxGrpcProperties;
import com.google.api.gax.grpc.GrpcCallContext;
import com.google.api.gax.grpc.GrpcCallSettings;
import com.google.api.gax.grpc.GrpcRawCallableFactory;
import com.google.api.gax.grpc.InstantiatingGrpcChannelProvider;
import com.google.api.gax.retrying.ExponentialRetryAlgorithm;
import com.google.api.gax.retrying.RetryAlgorithm;
import com.google.api.gax.retrying.RetryingExecutorWithContext;
import com.google.api.gax.retrying.ScheduledRetryingExecutor;
import com.google.api.gax.rpc.Callables;
import com.google.api.gax.rpc.ClientContext;
import com.google.api.gax.rpc.RequestParamsExtractor;
import com.google.api.gax.rpc.ServerStreamingCallSettings;
import com.google.api.gax.rpc.ServerStreamingCallable;
import com.google.api.gax.rpc.UnaryCallSettings;
import com.google.api.gax.rpc.UnaryCallable;
import com.google.api.gax.tracing.OpencensusTracerFactory;
import com.google.api.gax.tracing.SpanName;
import com.google.api.gax.tracing.TracedServerStreamingCallable;
import com.google.api.gax.tracing.TracedUnaryCallable;
import com.google.auth.Credentials;
import com.google.auth.oauth2.ServiceAccountJwtAccessCredentials;
import com.google.bigtable.v2.BigtableGrpc;
import com.google.bigtable.v2.CheckAndMutateRowRequest;
import com.google.bigtable.v2.CheckAndMutateRowResponse;
import com.google.bigtable.v2.GenerateInitialChangeStreamPartitionsRequest;
import com.google.bigtable.v2.GenerateInitialChangeStreamPartitionsResponse;
import com.google.bigtable.v2.MutateRowRequest;
import com.google.bigtable.v2.MutateRowResponse;
import com.google.bigtable.v2.MutateRowsRequest;
import com.google.bigtable.v2.MutateRowsResponse;
import com.google.bigtable.v2.PingAndWarmRequest;
import com.google.bigtable.v2.PingAndWarmResponse;
import com.google.bigtable.v2.ReadChangeStreamRequest;
import com.google.bigtable.v2.ReadChangeStreamResponse;
import com.google.bigtable.v2.ReadModifyWriteRowRequest;
import com.google.bigtable.v2.ReadModifyWriteRowResponse;
import com.google.bigtable.v2.ReadRowsRequest;
import com.google.bigtable.v2.ReadRowsResponse;
import com.google.bigtable.v2.RowRange;
import com.google.bigtable.v2.SampleRowKeysRequest;
import com.google.bigtable.v2.SampleRowKeysResponse;
import com.google.cloud.bigtable.Version;
import com.google.cloud.bigtable.data.v2.internal.JwtCredentialsWithAudience;
import com.google.cloud.bigtable.data.v2.internal.RequestContext;
import com.google.cloud.bigtable.data.v2.models.BulkMutation;
import com.google.cloud.bigtable.data.v2.models.ChangeStreamMutation;
import com.google.cloud.bigtable.data.v2.models.ChangeStreamRecord;
import com.google.cloud.bigtable.data.v2.models.ChangeStreamRecordAdapter;
import com.google.cloud.bigtable.data.v2.models.ConditionalRowMutation;
import com.google.cloud.bigtable.data.v2.models.DefaultChangeStreamRecordAdapter;
import com.google.cloud.bigtable.data.v2.models.DefaultRowAdapter;
import com.google.cloud.bigtable.data.v2.models.KeyOffset;
import com.google.cloud.bigtable.data.v2.models.Query;
import com.google.cloud.bigtable.data.v2.models.Range.ByteStringRange;
import com.google.cloud.bigtable.data.v2.models.ReadChangeStreamQuery;
import com.google.cloud.bigtable.data.v2.models.ReadModifyWriteRow;
import com.google.cloud.bigtable.data.v2.models.Row;
import com.google.cloud.bigtable.data.v2.models.RowAdapter;
import com.google.cloud.bigtable.data.v2.models.RowMutation;
import com.google.cloud.bigtable.data.v2.models.RowMutationEntry;
import com.google.cloud.bigtable.data.v2.stub.changestream.ChangeStreamRecordMergingCallable;
import com.google.cloud.bigtable.data.v2.stub.changestream.GenerateInitialChangeStreamPartitionsUserCallable;
import com.google.cloud.bigtable.data.v2.stub.changestream.ReadChangeStreamResumptionStrategy;
import com.google.cloud.bigtable.data.v2.stub.changestream.ReadChangeStreamUserCallable;
import com.google.cloud.bigtable.data.v2.stub.metrics.BigtableTracerStreamingCallable;
import com.google.cloud.bigtable.data.v2.stub.metrics.BigtableTracerUnaryCallable;
import com.google.cloud.bigtable.data.v2.stub.metrics.BuiltinMetricsTracerFactory;
import com.google.cloud.bigtable.data.v2.stub.metrics.CompositeTracerFactory;
import com.google.cloud.bigtable.data.v2.stub.metrics.MetricsTracerFactory;
import com.google.cloud.bigtable.data.v2.stub.metrics.RpcMeasureConstants;
import com.google.cloud.bigtable.data.v2.stub.metrics.StatsHeadersServerStreamingCallable;
import com.google.cloud.bigtable.data.v2.stub.metrics.StatsHeadersUnaryCallable;
import com.google.cloud.bigtable.data.v2.stub.metrics.TracedBatcherUnaryCallable;
import com.google.cloud.bigtable.data.v2.stub.mutaterows.BulkMutateRowsUserFacingCallable;
import com.google.cloud.bigtable.data.v2.stub.mutaterows.MutateRowsBatchingDescriptor;
import com.google.cloud.bigtable.data.v2.stub.mutaterows.MutateRowsRetryingCallable;
import com.google.cloud.bigtable.data.v2.stub.readrows.FilterMarkerRowsCallable;
import com.google.cloud.bigtable.data.v2.stub.readrows.ReadRowsBatchingDescriptor;
import com.google.cloud.bigtable.data.v2.stub.readrows.ReadRowsFirstCallable;
import com.google.cloud.bigtable.data.v2.stub.readrows.ReadRowsResumptionStrategy;
import com.google.cloud.bigtable.data.v2.stub.readrows.ReadRowsRetryCompletedCallable;
import com.google.cloud.bigtable.data.v2.stub.readrows.ReadRowsUserCallable;
import com.google.cloud.bigtable.data.v2.stub.readrows.RowMergingCallable;
import com.google.cloud.bigtable.gaxx.retrying.ApiResultRetryAlgorithm;
import com.google.cloud.bigtable.gaxx.retrying.RetryInfoRetryAlgorithm;
import com.google.common.base.MoreObjects;
import com.google.common.base.Preconditions;
import com.google.common.collect.ImmutableList;
import com.google.common.collect.ImmutableMap;
import com.google.protobuf.ByteString;
import io.opencensus.stats.Stats;
import io.opencensus.stats.StatsRecorder;
import io.opencensus.tags.TagKey;
import io.opencensus.tags.TagValue;
import io.opencensus.tags.Tagger;
import io.opencensus.tags.Tags;
import java.io.IOException;
import java.net.URI;
import java.net.URISyntaxException;
import java.util.Collections;
import java.util.List;
import java.util.Map;
import java.util.concurrent.TimeUnit;
import javax.annotation.Nonnull;
import javax.annotation.Nullable;

/**
 * The core client that converts method calls to RPCs.
 *
 * <p>This class consists of a set of Callable chains that represent RPC methods. There is a chain
 * for each RPC method. Each chain starts with a transformation that takes a protobuf wrapper and
 * terminates in a Callable that a gax gRPC callable. This class is meant to be a semantically
 * complete facade for the Bigtable data API. However it is not meant to be consumed directly,
 * please use {@link com.google.cloud.bigtable.data.v2.BigtableDataClient}.
 *
 * <p>This class is considered an internal implementation detail and not meant to be used by
 * applications.
 */
@InternalApi
public class EnhancedBigtableStub implements AutoCloseable {
  private static final String CLIENT_NAME = "Bigtable";
  private static final long FLOW_CONTROL_ADJUSTING_INTERVAL_MS = TimeUnit.SECONDS.toMillis(20);

  private final EnhancedBigtableStubSettings settings;
  private final ClientContext clientContext;
  private final RequestContext requestContext;
  private final FlowController bulkMutationFlowController;
  private final DynamicFlowControlStats bulkMutationDynamicFlowControlStats;

  private final ServerStreamingCallable<Query, Row> readRowsCallable;
  private final UnaryCallable<Query, Row> readRowCallable;
  private final UnaryCallable<Query, List<Row>> bulkReadRowsCallable;
  private final UnaryCallable<String, List<KeyOffset>> sampleRowKeysCallable;
  private final UnaryCallable<RowMutation, Void> mutateRowCallable;
  private final UnaryCallable<BulkMutation, Void> bulkMutateRowsCallable;
  private final UnaryCallable<ConditionalRowMutation, Boolean> checkAndMutateRowCallable;
  private final UnaryCallable<ReadModifyWriteRow, Row> readModifyWriteRowCallable;
  private final UnaryCallable<PingAndWarmRequest, PingAndWarmResponse> pingAndWarmCallable;

  private final ServerStreamingCallable<String, ByteStringRange>
      generateInitialChangeStreamPartitionsCallable;

  private final ServerStreamingCallable<ReadChangeStreamQuery, ChangeStreamRecord>
      readChangeStreamCallable;

  public static EnhancedBigtableStub create(EnhancedBigtableStubSettings settings)
      throws IOException {
    settings = finalizeSettings(settings, Tags.getTagger(), Stats.getStatsRecorder());

    return new EnhancedBigtableStub(settings, ClientContext.create(settings));
  }

  public static EnhancedBigtableStubSettings finalizeSettings(
      EnhancedBigtableStubSettings settings, Tagger tagger, StatsRecorder stats)
      throws IOException {
    EnhancedBigtableStubSettings.Builder builder = settings.toBuilder();

    // TODO: this implementation is on the cusp of unwieldy, if we end up adding more features
    // consider splitting it up by feature.

    // workaround JWT audience issues
    patchCredentials(builder);

    InstantiatingGrpcChannelProvider.Builder transportProvider =
        builder.getTransportChannelProvider() instanceof InstantiatingGrpcChannelProvider
            ? ((InstantiatingGrpcChannelProvider) builder.getTransportChannelProvider()).toBuilder()
            : null;

    if (builder.getEnableRoutingCookie() && transportProvider != null) {
<<<<<<< HEAD
=======
      // TODO: this also need to be added to BigtableClientFactory
>>>>>>> 201e631f
      // patch cookies interceptor
      transportProvider.setInterceptorProvider(() -> ImmutableList.of(new CookiesInterceptor()));
    }

    // Inject channel priming
    if (settings.isRefreshingChannel()) {
      // Fix the credentials so that they can be shared
      Credentials credentials = null;
      if (builder.getCredentialsProvider() != null) {
        credentials = builder.getCredentialsProvider().getCredentials();
      }
      builder.setCredentialsProvider(FixedCredentialsProvider.create(credentials));

      if (transportProvider != null) {
        transportProvider.setChannelPrimer(
            BigtableChannelPrimer.create(
                credentials,
                settings.getProjectId(),
                settings.getInstanceId(),
                settings.getAppProfileId()));
      }
    }

    if (transportProvider != null) {
      builder.setTransportChannelProvider(transportProvider.build());
    }

    ImmutableMap<TagKey, TagValue> attributes =
        ImmutableMap.<TagKey, TagValue>builder()
            .put(RpcMeasureConstants.BIGTABLE_PROJECT_ID, TagValue.create(settings.getProjectId()))
            .put(
                RpcMeasureConstants.BIGTABLE_INSTANCE_ID, TagValue.create(settings.getInstanceId()))
            .put(
                RpcMeasureConstants.BIGTABLE_APP_PROFILE_ID,
                TagValue.create(settings.getAppProfileId()))
            .build();
    ImmutableMap<String, String> builtinAttributes =
        ImmutableMap.<String, String>builder()
            .put("project_id", settings.getProjectId())
            .put("instance", settings.getInstanceId())
            .put("app_profile", settings.getAppProfileId())
            .build();
    // Inject Opencensus instrumentation
    builder.setTracerFactory(
        new CompositeTracerFactory(
            ImmutableList.of(
                // Add OpenCensus Tracing
                new OpencensusTracerFactory(
                    ImmutableMap.<String, String>builder()
                        // Annotate traces with the same tags as metrics
                        .put(
                            RpcMeasureConstants.BIGTABLE_PROJECT_ID.getName(),
                            settings.getProjectId())
                        .put(
                            RpcMeasureConstants.BIGTABLE_INSTANCE_ID.getName(),
                            settings.getInstanceId())
                        .put(
                            RpcMeasureConstants.BIGTABLE_APP_PROFILE_ID.getName(),
                            settings.getAppProfileId())
                        // Also annotate traces with library versions
                        .put("gax", GaxGrpcProperties.getGaxGrpcVersion())
                        .put("grpc", GaxGrpcProperties.getGrpcVersion())
                        .put("gapic", Version.VERSION)
                        .build()),
                // Add OpenCensus Metrics
                MetricsTracerFactory.create(tagger, stats, attributes),
                BuiltinMetricsTracerFactory.create(builtinAttributes),
                // Add user configured tracer
                settings.getTracerFactory())));
    return builder.build();
  }

  private static void patchCredentials(EnhancedBigtableStubSettings.Builder settings)
      throws IOException {
    int i = settings.getEndpoint().lastIndexOf(":");
    String host = settings.getEndpoint().substring(0, i);
    String audience = settings.getJwtAudienceMapping().get(host);

    if (audience == null) {
      return;
    }
    URI audienceUri = null;
    try {
      audienceUri = new URI(audience);
    } catch (URISyntaxException e) {
      throw new IllegalStateException("invalid JWT audience override", e);
    }

    CredentialsProvider credentialsProvider = settings.getCredentialsProvider();
    if (credentialsProvider == null) {
      return;
    }

    Credentials credentials = credentialsProvider.getCredentials();
    if (credentials == null) {
      return;
    }

    if (!(credentials instanceof ServiceAccountJwtAccessCredentials)) {
      return;
    }

    ServiceAccountJwtAccessCredentials jwtCreds = (ServiceAccountJwtAccessCredentials) credentials;
    JwtCredentialsWithAudience patchedCreds = new JwtCredentialsWithAudience(jwtCreds, audienceUri);
    settings.setCredentialsProvider(FixedCredentialsProvider.create(patchedCreds));
  }

  public EnhancedBigtableStub(EnhancedBigtableStubSettings settings, ClientContext clientContext) {
    this.settings = settings;
    this.clientContext = clientContext;
    this.requestContext =
        RequestContext.create(
            settings.getProjectId(), settings.getInstanceId(), settings.getAppProfileId());
    this.bulkMutationFlowController =
        new FlowController(settings.bulkMutateRowsSettings().getDynamicFlowControlSettings());
    this.bulkMutationDynamicFlowControlStats = new DynamicFlowControlStats();

    readRowsCallable = createReadRowsCallable(new DefaultRowAdapter());
    readRowCallable = createReadRowCallable(new DefaultRowAdapter());
    bulkReadRowsCallable = createBulkReadRowsCallable(new DefaultRowAdapter());
    sampleRowKeysCallable = createSampleRowKeysCallable();
    mutateRowCallable = createMutateRowCallable();
    bulkMutateRowsCallable = createBulkMutateRowsCallable();
    checkAndMutateRowCallable = createCheckAndMutateRowCallable();
    readModifyWriteRowCallable = createReadModifyWriteRowCallable();
    generateInitialChangeStreamPartitionsCallable =
        createGenerateInitialChangeStreamPartitionsCallable();
    readChangeStreamCallable =
        createReadChangeStreamCallable(new DefaultChangeStreamRecordAdapter());
    pingAndWarmCallable = createPingAndWarmCallable();
  }

  // <editor-fold desc="Callable creators">

  /**
   * Creates a callable chain to handle ReadRows RPCs. The chain will:
   *
   * <ul>
   *   <li>Dispatch the RPC with {@link ReadRowsRequest}.
   *   <li>Upon receiving the response stream, it will merge the {@link
   *       com.google.bigtable.v2.ReadRowsResponse.CellChunk}s in logical rows. The actual row
   *       implementation can be configured by the {@code rowAdapter} parameter.
   *   <li>Retry/resume on failure.
   *   <li>Filter out marker rows.
   * </ul>
   *
   * <p>NOTE: the caller is responsible for adding tracing & metrics.
   */
  @BetaApi("This surface is stable yet it might be removed in the future.")
  public <RowT> ServerStreamingCallable<ReadRowsRequest, RowT> createReadRowsRawCallable(
      RowAdapter<RowT> rowAdapter) {
    return createReadRowsBaseCallable(settings.readRowsSettings(), rowAdapter)
        .withDefaultCallContext(clientContext.getDefaultCallContext());
  }

  /**
   * Creates a callable chain to handle streaming ReadRows RPCs. The chain will:
   *
   * <ul>
   *   <li>Convert a {@link Query} into a {@link com.google.bigtable.v2.ReadRowsRequest} and
   *       dispatch the RPC.
   *   <li>Upon receiving the response stream, it will merge the {@link
   *       com.google.bigtable.v2.ReadRowsResponse.CellChunk}s in logical rows. The actual row
   *       implementation can be configured in by the {@code rowAdapter} parameter.
   *   <li>Retry/resume on failure.
   *   <li>Filter out marker rows.
   *   <li>Add tracing & metrics.
   * </ul>
   */
  public <RowT> ServerStreamingCallable<Query, RowT> createReadRowsCallable(
      RowAdapter<RowT> rowAdapter) {
    ServerStreamingCallable<ReadRowsRequest, RowT> readRowsCallable =
        createReadRowsBaseCallable(settings.readRowsSettings(), rowAdapter);

    ServerStreamingCallable<Query, RowT> readRowsUserCallable =
        new ReadRowsUserCallable<>(readRowsCallable, requestContext);

    SpanName span = getSpanName("ReadRows");
    ServerStreamingCallable<Query, RowT> traced =
        new TracedServerStreamingCallable<>(
            readRowsUserCallable, clientContext.getTracerFactory(), span);

    return traced.withDefaultCallContext(clientContext.getDefaultCallContext());
  }

  /**
   * Creates a callable chain to handle point ReadRows RPCs. The chain will:
   *
   * <ul>
   *   <li>Convert a {@link Query} into a {@link com.google.bigtable.v2.ReadRowsRequest} and
   *       dispatch the RPC.
   *   <li>Upon receiving the response stream, it will merge the {@link
   *       com.google.bigtable.v2.ReadRowsResponse.CellChunk}s in logical rows. The actual row
   *       implementation can be configured in by the {@code rowAdapter} parameter.
   *   <li>Retry/resume on failure.
   *   <li>Filter out marker rows.
   *   <li>Add tracing & metrics.
   * </ul>
   */
  public <RowT> UnaryCallable<Query, RowT> createReadRowCallable(RowAdapter<RowT> rowAdapter) {
    ServerStreamingCallable<ReadRowsRequest, RowT> readRowsCallable =
        createReadRowsBaseCallable(
            ServerStreamingCallSettings.<ReadRowsRequest, Row>newBuilder()
                .setRetryableCodes(settings.readRowSettings().getRetryableCodes())
                .setRetrySettings(settings.readRowSettings().getRetrySettings())
                .setIdleTimeout(settings.readRowSettings().getRetrySettings().getTotalTimeout())
                .build(),
            rowAdapter);

    ReadRowsUserCallable<RowT> readRowCallable =
        new ReadRowsUserCallable<>(readRowsCallable, requestContext);

    ReadRowsFirstCallable<RowT> firstRow = new ReadRowsFirstCallable<>(readRowCallable);

    UnaryCallable<Query, RowT> traced =
        new TracedUnaryCallable<>(
            firstRow, clientContext.getTracerFactory(), getSpanName("ReadRow"));

    return traced.withDefaultCallContext(clientContext.getDefaultCallContext());
  }

  /**
   * Creates a callable chain to handle ReadRows RPCs. The chain will:
   *
   * <ul>
   *   <li>Dispatch the RPC with {@link ReadRowsRequest}.
   *   <li>Upon receiving the response stream, it will merge the {@link
   *       com.google.bigtable.v2.ReadRowsResponse.CellChunk}s in logical rows. The actual row
   *       implementation can be configured by the {@code rowAdapter} parameter.
   *   <li>Add bigtable tracer for tracking bigtable specific metrics.
   *   <li>Retry/resume on failure.
   *   <li>Filter out marker rows.
   * </ul>
   *
   * <p>NOTE: the caller is responsible for adding tracing & metrics.
   */
  private <ReqT, RowT> ServerStreamingCallable<ReadRowsRequest, RowT> createReadRowsBaseCallable(
      ServerStreamingCallSettings<ReqT, Row> readRowsSettings, RowAdapter<RowT> rowAdapter) {

    ServerStreamingCallable<ReadRowsRequest, ReadRowsResponse> base =
        GrpcRawCallableFactory.createServerStreamingCallable(
            GrpcCallSettings.<ReadRowsRequest, ReadRowsResponse>newBuilder()
                .setMethodDescriptor(BigtableGrpc.getReadRowsMethod())
                .setParamsExtractor(
                    new RequestParamsExtractor<ReadRowsRequest>() {
                      @Override
                      public Map<String, String> extract(ReadRowsRequest readRowsRequest) {
                        return ImmutableMap.of(
                            "table_name", readRowsRequest.getTableName(),
                            "app_profile_id", readRowsRequest.getAppProfileId());
                      }
                    })
                .build(),
            readRowsSettings.getRetryableCodes());

    ServerStreamingCallable<ReadRowsRequest, ReadRowsResponse> withStatsHeaders =
        new StatsHeadersServerStreamingCallable<>(base);

    // Sometimes ReadRows connections are disconnected via an RST frame. This error is transient and
    // should be treated similar to UNAVAILABLE. However, this exception has an INTERNAL error code
    // which by default is not retryable. Convert the exception so it can be retried in the client.
    ServerStreamingCallable<ReadRowsRequest, ReadRowsResponse> convertException =
        new ConvertExceptionCallable<>(withStatsHeaders);

    ServerStreamingCallable<ReadRowsRequest, RowT> merging =
        new RowMergingCallable<>(convertException, rowAdapter);

    // Copy settings for the middle ReadRowsRequest -> RowT callable (as opposed to the inner
    // ReadRowsRequest -> ReadRowsResponse callable).
    ServerStreamingCallSettings<ReadRowsRequest, RowT> innerSettings =
        ServerStreamingCallSettings.<ReadRowsRequest, RowT>newBuilder()
            .setResumptionStrategy(new ReadRowsResumptionStrategy<>(rowAdapter))
            .setRetryableCodes(readRowsSettings.getRetryableCodes())
            .setRetrySettings(readRowsSettings.getRetrySettings())
            .setIdleTimeout(readRowsSettings.getIdleTimeout())
            .setWaitTimeout(readRowsSettings.getWaitTimeout())
            .build();

    ServerStreamingCallable<ReadRowsRequest, RowT> watched =
        Callables.watched(merging, innerSettings, clientContext);

    ServerStreamingCallable<ReadRowsRequest, RowT> withBigtableTracer =
        new BigtableTracerStreamingCallable<>(watched);

    // Retry logic is split into 2 parts to workaround a rare edge case described in
    // ReadRowsRetryCompletedCallable
    ServerStreamingCallable<ReadRowsRequest, RowT> retrying1 =
        new ReadRowsRetryCompletedCallable<>(withBigtableTracer);

    ServerStreamingCallable<ReadRowsRequest, RowT> retrying2 =
        withRetries(retrying1, innerSettings);

    return new FilterMarkerRowsCallable<>(retrying2, rowAdapter);
  }

  /**
   * Creates a callable chain to handle bulk ReadRows RPCs. This is meant to be used in ReadRows
   * batcher. The chain will:
   *
   * <ul>
   *   <li>Convert a {@link Query} into a {@link com.google.bigtable.v2.ReadRowsRequest}.
   *   <li>Upon receiving the response stream, it will merge the {@link
   *       com.google.bigtable.v2.ReadRowsResponse.CellChunk}s in logical rows. The actual row
   *       implementation can be configured in by the {@code rowAdapter} parameter.
   *   <li>Retry/resume on failure.
   *   <li>Filter out marker rows.
   *   <li>Construct a {@link UnaryCallable} that will buffer the entire stream into memory before
   *       completing. If the stream is empty, then the list will be empty.
   *   <li>Add tracing & metrics.
   * </ul>
   */
  private <RowT> UnaryCallable<Query, List<RowT>> createBulkReadRowsCallable(
      RowAdapter<RowT> rowAdapter) {
    ServerStreamingCallable<ReadRowsRequest, RowT> readRowsCallable =
        createReadRowsBaseCallable(settings.readRowsSettings(), rowAdapter);

    ServerStreamingCallable<Query, RowT> readRowsUserCallable =
        new ReadRowsUserCallable<>(readRowsCallable, requestContext);

    SpanName span = getSpanName("ReadRows");

    // The TracedBatcherUnaryCallable has to be wrapped by the TracedUnaryCallable, so that
    // TracedUnaryCallable can inject a tracer for the TracedBatcherUnaryCallable to interact with
    UnaryCallable<Query, List<RowT>> tracedBatcher =
        new TracedBatcherUnaryCallable<>(readRowsUserCallable.all());

    UnaryCallable<Query, List<RowT>> traced =
        new TracedUnaryCallable<>(tracedBatcher, clientContext.getTracerFactory(), span);

    return traced.withDefaultCallContext(clientContext.getDefaultCallContext());
  }

  /**
   * Creates a callable chain to handle SampleRowKeys RPcs. The chain will:
   *
   * <ul>
   *   <li>Convert a table id to a {@link com.google.bigtable.v2.SampleRowKeysRequest}.
   *   <li>Dispatch the request to the GAPIC's {@link BigtableStub#sampleRowKeysCallable()}.
   *   <li>Spool responses into a list.
   *   <li>Retry on failure.
   *   <li>Convert the responses into {@link KeyOffset}s.
   *   <li>Add tracing & metrics.
   * </ul>
   */
  private UnaryCallable<String, List<KeyOffset>> createSampleRowKeysCallable() {
    String methodName = "SampleRowKeys";

    ServerStreamingCallable<SampleRowKeysRequest, SampleRowKeysResponse> base =
        GrpcRawCallableFactory.createServerStreamingCallable(
            GrpcCallSettings.<SampleRowKeysRequest, SampleRowKeysResponse>newBuilder()
                .setMethodDescriptor(BigtableGrpc.getSampleRowKeysMethod())
                .setParamsExtractor(
                    new RequestParamsExtractor<SampleRowKeysRequest>() {
                      @Override
                      public Map<String, String> extract(
                          SampleRowKeysRequest sampleRowKeysRequest) {
                        return ImmutableMap.of(
                            "table_name", sampleRowKeysRequest.getTableName(),
                            "app_profile_id", sampleRowKeysRequest.getAppProfileId());
                      }
                    })
                .build(),
            settings.sampleRowKeysSettings().getRetryableCodes());

    UnaryCallable<SampleRowKeysRequest, List<SampleRowKeysResponse>> spoolable = base.all();

    UnaryCallable<SampleRowKeysRequest, List<SampleRowKeysResponse>> withStatsHeaders =
        new StatsHeadersUnaryCallable<>(spoolable);

    UnaryCallable<SampleRowKeysRequest, List<SampleRowKeysResponse>> withBigtableTracer =
        new BigtableTracerUnaryCallable<>(withStatsHeaders);

    UnaryCallable<SampleRowKeysRequest, List<SampleRowKeysResponse>> retryable =
        withRetries(withBigtableTracer, settings.sampleRowKeysSettings());

    return createUserFacingUnaryCallable(
        methodName, new SampleRowKeysCallable(retryable, requestContext));
  }

  /**
   * Creates a callable chain to handle MutateRow RPCs. The chain will:
   *
   * <ul>
   *   <li>Convert a {@link RowMutation} into a {@link com.google.bigtable.v2.MutateRowRequest}.
   *   <li>Add tracing & metrics.
   * </ul>
   */
  private UnaryCallable<RowMutation, Void> createMutateRowCallable() {
    String methodName = "MutateRow";
    UnaryCallable<MutateRowRequest, MutateRowResponse> base =
        GrpcRawCallableFactory.createUnaryCallable(
            GrpcCallSettings.<MutateRowRequest, MutateRowResponse>newBuilder()
                .setMethodDescriptor(BigtableGrpc.getMutateRowMethod())
                .setParamsExtractor(
                    new RequestParamsExtractor<MutateRowRequest>() {
                      @Override
                      public Map<String, String> extract(MutateRowRequest mutateRowRequest) {
                        return ImmutableMap.of(
                            "table_name", mutateRowRequest.getTableName(),
                            "app_profile_id", mutateRowRequest.getAppProfileId());
                      }
                    })
                .build(),
            settings.mutateRowSettings().getRetryableCodes());

    UnaryCallable<MutateRowRequest, MutateRowResponse> withStatsHeaders =
        new StatsHeadersUnaryCallable<>(base);

    UnaryCallable<MutateRowRequest, MutateRowResponse> withBigtableTracer =
        new BigtableTracerUnaryCallable<>(withStatsHeaders);

    UnaryCallable<MutateRowRequest, MutateRowResponse> retrying =
        withRetries(withBigtableTracer, settings.mutateRowSettings());

    return createUserFacingUnaryCallable(
        methodName, new MutateRowCallable(retrying, requestContext));
  }

  /**
   * Creates a callable chain to handle MutatesRows RPCs. This is meant to be used for manual
   * batching. The chain will:
   *
   * <ul>
   *   <li>Convert a {@link BulkMutation} into a {@link MutateRowsRequest}.
   *   <li>Process the response and schedule retries. At the end of each attempt, entries that have
   *       been applied, are filtered from the next attempt. Also, any entries that failed with a
   *       nontransient error, are filtered from the next attempt. This will continue until there
   *       are no more entries or there are no more retry attempts left.
   *   <li>Wrap batch failures in a {@link
   *       com.google.cloud.bigtable.data.v2.models.MutateRowsException}.
   *   <li>Add tracing & metrics.
   * </ul>
   */
  private UnaryCallable<BulkMutation, Void> createBulkMutateRowsCallable() {
    UnaryCallable<MutateRowsRequest, Void> baseCallable = createMutateRowsBaseCallable();

    UnaryCallable<MutateRowsRequest, Void> withCookie = baseCallable;

    if (settings.getEnableRoutingCookie()) {
      withCookie = new CookiesUnaryCallable<>(baseCallable);
    }

    UnaryCallable<MutateRowsRequest, Void> flowControlCallable = null;
    if (settings.bulkMutateRowsSettings().isLatencyBasedThrottlingEnabled()) {
      flowControlCallable =
          new DynamicFlowControlCallable(
              withCookie,
              bulkMutationFlowController,
              bulkMutationDynamicFlowControlStats,
              settings.bulkMutateRowsSettings().getTargetRpcLatencyMs(),
              FLOW_CONTROL_ADJUSTING_INTERVAL_MS);
    }
    UnaryCallable<BulkMutation, Void> userFacing =
        new BulkMutateRowsUserFacingCallable(
            flowControlCallable != null ? flowControlCallable : withCookie, requestContext);

    SpanName spanName = getSpanName("MutateRows");

    UnaryCallable<BulkMutation, Void> tracedBatcherUnaryCallable =
        new TracedBatcherUnaryCallable<>(userFacing);

    UnaryCallable<BulkMutation, Void> traced =
        new TracedUnaryCallable<>(
            tracedBatcherUnaryCallable, clientContext.getTracerFactory(), spanName);

    return traced.withDefaultCallContext(clientContext.getDefaultCallContext());
  }

  /**
   * Creates a {@link BatcherImpl} to handle {@link MutateRowsRequest.Entry} mutations. This is
   * meant to be used for automatic batching with flow control.
   *
   * <ul>
   *   <li>Uses {@link MutateRowsBatchingDescriptor} to spool the {@link RowMutationEntry} mutations
   *       and send them out as {@link BulkMutation}.
   *   <li>Uses {@link #bulkMutateRowsCallable()} to perform RPC.
   *   <li>Batching thresholds can be configured from {@link
   *       EnhancedBigtableStubSettings#bulkMutateRowsSettings()}.
   *   <li>Process the response and schedule retries. At the end of each attempt, entries that have
   *       been applied, are filtered from the next attempt. Also, any entries that failed with a
   *       nontransient error, are filtered from the next attempt. This will continue until there
   *       are no more entries or there are no more retry attempts left.
   *   <li>Wrap batch failures in a {@link
   *       com.google.cloud.bigtable.data.v2.models.MutateRowsException}.
   *   <li>Split the responses using {@link MutateRowsBatchingDescriptor}.
   * </ul>
   */
  public Batcher<RowMutationEntry, Void> newMutateRowsBatcher(
      @Nonnull String tableId, @Nullable GrpcCallContext ctx) {
    return new BatcherImpl<>(
        settings.bulkMutateRowsSettings().getBatchingDescriptor(),
        bulkMutateRowsCallable,
        BulkMutation.create(tableId),
        settings.bulkMutateRowsSettings().getBatchingSettings(),
        clientContext.getExecutor(),
        bulkMutationFlowController,
        MoreObjects.firstNonNull(ctx, clientContext.getDefaultCallContext()));
  }

  /**
   * Creates a {@link BatcherImpl} to handle {@link Query#rowKey(String)}. This is meant for bulk
   * read with flow control.
   *
   * <ul>
   *   <li>Uses {@link ReadRowsBatchingDescriptor} to merge the row-keys and send them out as {@link
   *       Query}.
   *   <li>Uses {@link #readRowsCallable()} to perform RPC.
   *   <li>Batching thresholds can be configured from {@link
   *       EnhancedBigtableStubSettings#bulkReadRowsSettings()}.
   *   <li>Schedule retries for retryable exceptions until there are no more entries or there are no
   *       more retry attempts left.
   *   <li>Split the responses using {@link ReadRowsBatchingDescriptor}.
   * </ul>
   */
  public Batcher<ByteString, Row> newBulkReadRowsBatcher(
      @Nonnull Query query, @Nullable GrpcCallContext ctx) {
    Preconditions.checkNotNull(query, "query cannot be null");
    return new BatcherImpl<>(
        settings.bulkReadRowsSettings().getBatchingDescriptor(),
        bulkReadRowsCallable,
        query,
        settings.bulkReadRowsSettings().getBatchingSettings(),
        clientContext.getExecutor(),
        null,
        MoreObjects.firstNonNull(ctx, clientContext.getDefaultCallContext()));
  }

  /**
   * Internal helper to create the base MutateRows callable chain. The chain is responsible for
   * retrying individual entry in case of error.
   *
   * <p>NOTE: the caller is responsible for adding tracing & metrics.
   *
   * @see MutateRowsRetryingCallable for more details
   */
  private UnaryCallable<MutateRowsRequest, Void> createMutateRowsBaseCallable() {
    ServerStreamingCallable<MutateRowsRequest, MutateRowsResponse> base =
        GrpcRawCallableFactory.createServerStreamingCallable(
            GrpcCallSettings.<MutateRowsRequest, MutateRowsResponse>newBuilder()
                .setMethodDescriptor(BigtableGrpc.getMutateRowsMethod())
                .setParamsExtractor(
                    new RequestParamsExtractor<MutateRowsRequest>() {
                      @Override
                      public Map<String, String> extract(MutateRowsRequest mutateRowsRequest) {
                        return ImmutableMap.of(
                            "table_name", mutateRowsRequest.getTableName(),
                            "app_profile_id", mutateRowsRequest.getAppProfileId());
                      }
                    })
                .build(),
            settings.bulkMutateRowsSettings().getRetryableCodes());

    ServerStreamingCallable<MutateRowsRequest, MutateRowsResponse> callable =
        new StatsHeadersServerStreamingCallable<>(base);

    if (settings.bulkMutateRowsSettings().isServerInitiatedFlowControlEnabled()) {
      callable = new RateLimitingServerStreamingCallable(callable);
    }

    // Sometimes MutateRows connections are disconnected via an RST frame. This error is transient
    // and
    // should be treated similar to UNAVAILABLE. However, this exception has an INTERNAL error code
    // which by default is not retryable. Convert the exception so it can be retried in the client.
    ServerStreamingCallable<MutateRowsRequest, MutateRowsResponse> convertException =
        new ConvertExceptionCallable<>(callable);

    ServerStreamingCallable<MutateRowsRequest, MutateRowsResponse> withBigtableTracer =
        new BigtableTracerStreamingCallable<>(convertException);

    RetryAlgorithm<Void> retryAlgorithm;
    ExponentialRetryAlgorithm exponentialRetryAlgorithm =
        new ExponentialRetryAlgorithm(
            settings.bulkMutateRowsSettings().getRetrySettings(), clientContext.getClock());
    if (settings.getEnableRetryInfo()) {
      retryAlgorithm =
          new RetryAlgorithm<>(new RetryInfoRetryAlgorithm<>(), exponentialRetryAlgorithm);
    } else {
      retryAlgorithm =
          new RetryAlgorithm<>(new ApiResultRetryAlgorithm<>(), exponentialRetryAlgorithm);
    }

    RetryingExecutorWithContext<Void> retryingExecutor =
        new ScheduledRetryingExecutor<>(retryAlgorithm, clientContext.getExecutor());

    return new MutateRowsRetryingCallable(
        clientContext.getDefaultCallContext(),
        withBigtableTracer,
        retryingExecutor,
        settings.bulkMutateRowsSettings().getRetryableCodes());
  }

  /**
   * Creates a callable chain to handle CheckAndMutateRow RPCs. THe chain will:
   *
   * <ul>
   *   <li>Convert {@link ConditionalRowMutation}s into {@link
   *       com.google.bigtable.v2.CheckAndMutateRowRequest}s.
   *   <li>Add tracing & metrics.
   * </ul>
   */
  private UnaryCallable<ConditionalRowMutation, Boolean> createCheckAndMutateRowCallable() {
    String methodName = "CheckAndMutateRow";
    UnaryCallable<CheckAndMutateRowRequest, CheckAndMutateRowResponse> base =
        GrpcRawCallableFactory.createUnaryCallable(
            GrpcCallSettings.<CheckAndMutateRowRequest, CheckAndMutateRowResponse>newBuilder()
                .setMethodDescriptor(BigtableGrpc.getCheckAndMutateRowMethod())
                .setParamsExtractor(
                    new RequestParamsExtractor<CheckAndMutateRowRequest>() {
                      @Override
                      public Map<String, String> extract(
                          CheckAndMutateRowRequest checkAndMutateRowRequest) {
                        return ImmutableMap.of(
                            "table_name", checkAndMutateRowRequest.getTableName(),
                            "app_profile_id", checkAndMutateRowRequest.getAppProfileId());
                      }
                    })
                .build(),
            settings.checkAndMutateRowSettings().getRetryableCodes());

    UnaryCallable<CheckAndMutateRowRequest, CheckAndMutateRowResponse> withStatsHeaders =
        new StatsHeadersUnaryCallable<>(base);

    UnaryCallable<CheckAndMutateRowRequest, CheckAndMutateRowResponse> withBigtableTracer =
        new BigtableTracerUnaryCallable<>(withStatsHeaders);

    UnaryCallable<CheckAndMutateRowRequest, CheckAndMutateRowResponse> retrying =
        withRetries(withBigtableTracer, settings.checkAndMutateRowSettings());

    return createUserFacingUnaryCallable(
        methodName, new CheckAndMutateRowCallable(retrying, requestContext));
  }

  /**
   * Creates a callable chain to handle ReadModifyWriteRow RPCs. The chain will:
   *
   * <ul>
   *   <li>Convert {@link ReadModifyWriteRow}s into {@link
   *       com.google.bigtable.v2.ReadModifyWriteRowRequest}s.
   *   <li>Convert the responses into {@link Row}.
   *   <li>Add tracing & metrics.
   * </ul>
   */
  private UnaryCallable<ReadModifyWriteRow, Row> createReadModifyWriteRowCallable() {
    UnaryCallable<ReadModifyWriteRowRequest, ReadModifyWriteRowResponse> base =
        GrpcRawCallableFactory.createUnaryCallable(
            GrpcCallSettings.<ReadModifyWriteRowRequest, ReadModifyWriteRowResponse>newBuilder()
                .setMethodDescriptor(BigtableGrpc.getReadModifyWriteRowMethod())
                .setParamsExtractor(
                    new RequestParamsExtractor<ReadModifyWriteRowRequest>() {
                      @Override
                      public Map<String, String> extract(ReadModifyWriteRowRequest request) {
                        return ImmutableMap.of(
                            "table_name", request.getTableName(),
                            "app_profile_id", request.getAppProfileId());
                      }
                    })
                .build(),
            settings.readModifyWriteRowSettings().getRetryableCodes());

    UnaryCallable<ReadModifyWriteRowRequest, ReadModifyWriteRowResponse> withStatsHeaders =
        new StatsHeadersUnaryCallable<>(base);

    String methodName = "ReadModifyWriteRow";
    UnaryCallable<ReadModifyWriteRowRequest, ReadModifyWriteRowResponse> withBigtableTracer =
        new BigtableTracerUnaryCallable<>(withStatsHeaders);

    UnaryCallable<ReadModifyWriteRowRequest, ReadModifyWriteRowResponse> retrying =
        withRetries(withBigtableTracer, settings.readModifyWriteRowSettings());

    return createUserFacingUnaryCallable(
        methodName, new ReadModifyWriteRowCallable(retrying, requestContext));
  }

  /**
   * Creates a callable chain to handle streaming GenerateInitialChangeStreamPartitions RPCs. The
   * chain will:
   *
   * <ul>
   *   <li>Convert a String format tableId into a {@link
   *       GenerateInitialChangeStreamPartitionsRequest} and dispatch the RPC.
   *   <li>Upon receiving the response stream, it will convert the {@link
   *       com.google.bigtable.v2.GenerateInitialChangeStreamPartitionsResponse}s into {@link
   *       RowRange}.
   * </ul>
   */
  private ServerStreamingCallable<String, ByteStringRange>
      createGenerateInitialChangeStreamPartitionsCallable() {
    ServerStreamingCallable<
            GenerateInitialChangeStreamPartitionsRequest,
            GenerateInitialChangeStreamPartitionsResponse>
        base =
            GrpcRawCallableFactory.createServerStreamingCallable(
                GrpcCallSettings
                    .<GenerateInitialChangeStreamPartitionsRequest,
                        GenerateInitialChangeStreamPartitionsResponse>
                        newBuilder()
                    .setMethodDescriptor(
                        BigtableGrpc.getGenerateInitialChangeStreamPartitionsMethod())
                    .setParamsExtractor(
                        new RequestParamsExtractor<GenerateInitialChangeStreamPartitionsRequest>() {
                          @Override
                          public Map<String, String> extract(
                              GenerateInitialChangeStreamPartitionsRequest
                                  generateInitialChangeStreamPartitionsRequest) {
                            return ImmutableMap.of(
                                "table_name",
                                generateInitialChangeStreamPartitionsRequest.getTableName(),
                                "app_profile_id",
                                generateInitialChangeStreamPartitionsRequest.getAppProfileId());
                          }
                        })
                    .build(),
                settings.generateInitialChangeStreamPartitionsSettings().getRetryableCodes());

    ServerStreamingCallable<String, ByteStringRange> userCallable =
        new GenerateInitialChangeStreamPartitionsUserCallable(base, requestContext);

    ServerStreamingCallable<String, ByteStringRange> withStatsHeaders =
        new StatsHeadersServerStreamingCallable<>(userCallable);

    // Sometimes GenerateInitialChangeStreamPartitions connections are disconnected via an RST
    // frame. This error is transient and should be treated similar to UNAVAILABLE. However, this
    // exception has an INTERNAL error code which by default is not retryable. Convert the exception
    // so it can be retried in the client.
    ServerStreamingCallable<String, ByteStringRange> convertException =
        new ConvertExceptionCallable<>(withStatsHeaders);

    // Copy idle timeout settings for watchdog.
    ServerStreamingCallSettings<String, ByteStringRange> innerSettings =
        ServerStreamingCallSettings.<String, ByteStringRange>newBuilder()
            .setRetryableCodes(
                settings.generateInitialChangeStreamPartitionsSettings().getRetryableCodes())
            .setRetrySettings(
                settings.generateInitialChangeStreamPartitionsSettings().getRetrySettings())
            .setIdleTimeout(
                settings.generateInitialChangeStreamPartitionsSettings().getIdleTimeout())
            .setWaitTimeout(
                settings.generateInitialChangeStreamPartitionsSettings().getWaitTimeout())
            .build();

    ServerStreamingCallable<String, ByteStringRange> watched =
        Callables.watched(convertException, innerSettings, clientContext);

    ServerStreamingCallable<String, ByteStringRange> withBigtableTracer =
        new BigtableTracerStreamingCallable<>(watched);

    ServerStreamingCallable<String, ByteStringRange> retrying =
        withRetries(withBigtableTracer, innerSettings);

    SpanName span = getSpanName("GenerateInitialChangeStreamPartitions");
    ServerStreamingCallable<String, ByteStringRange> traced =
        new TracedServerStreamingCallable<>(retrying, clientContext.getTracerFactory(), span);

    return traced.withDefaultCallContext(clientContext.getDefaultCallContext());
  }

  /**
   * Creates a callable chain to handle streaming ReadChangeStream RPCs. The chain will:
   *
   * <ul>
   *   <li>Convert a {@link ReadChangeStreamQuery} into a {@link ReadChangeStreamRequest} and
   *       dispatch the RPC.
   *   <li>Upon receiving the response stream, it will produce a stream of ChangeStreamRecordT. In
   *       case of mutations, it will merge the {@link ReadChangeStreamResponse.DataChange}s into
   *       {@link ChangeStreamMutation}. The actual change stream record implementation can be
   *       configured by the {@code changeStreamRecordAdapter} parameter.
   *   <li>Retry/resume on failure.
   *   <li>Add tracing & metrics.
   * </ul>
   */
  public <ChangeStreamRecordT>
      ServerStreamingCallable<ReadChangeStreamQuery, ChangeStreamRecordT>
          createReadChangeStreamCallable(
              ChangeStreamRecordAdapter<ChangeStreamRecordT> changeStreamRecordAdapter) {
    ServerStreamingCallable<ReadChangeStreamRequest, ReadChangeStreamResponse> base =
        GrpcRawCallableFactory.createServerStreamingCallable(
            GrpcCallSettings.<ReadChangeStreamRequest, ReadChangeStreamResponse>newBuilder()
                .setMethodDescriptor(BigtableGrpc.getReadChangeStreamMethod())
                .setParamsExtractor(
                    new RequestParamsExtractor<ReadChangeStreamRequest>() {
                      @Override
                      public Map<String, String> extract(
                          ReadChangeStreamRequest readChangeStreamRequest) {
                        return ImmutableMap.of(
                            "table_name", readChangeStreamRequest.getTableName(),
                            "app_profile_id", readChangeStreamRequest.getAppProfileId());
                      }
                    })
                .build(),
            settings.readChangeStreamSettings().getRetryableCodes());

    ServerStreamingCallable<ReadChangeStreamRequest, ReadChangeStreamResponse> withStatsHeaders =
        new StatsHeadersServerStreamingCallable<>(base);

    // Sometimes ReadChangeStream connections are disconnected via an RST frame. This error is
    // transient and should be treated similar to UNAVAILABLE. However, this exception has an
    // INTERNAL error code which by default is not retryable. Convert the exception it can be
    // retried in the client.
    ServerStreamingCallable<ReadChangeStreamRequest, ReadChangeStreamResponse> convertException =
        new ConvertExceptionCallable<>(withStatsHeaders);

    ServerStreamingCallable<ReadChangeStreamRequest, ChangeStreamRecordT> merging =
        new ChangeStreamRecordMergingCallable<>(convertException, changeStreamRecordAdapter);

    // Copy idle timeout settings for watchdog.
    ServerStreamingCallSettings<ReadChangeStreamRequest, ChangeStreamRecordT> innerSettings =
        ServerStreamingCallSettings.<ReadChangeStreamRequest, ChangeStreamRecordT>newBuilder()
            .setResumptionStrategy(
                new ReadChangeStreamResumptionStrategy<>(changeStreamRecordAdapter))
            .setRetryableCodes(settings.readChangeStreamSettings().getRetryableCodes())
            .setRetrySettings(settings.readChangeStreamSettings().getRetrySettings())
            .setIdleTimeout(settings.readChangeStreamSettings().getIdleTimeout())
            .setWaitTimeout(settings.readChangeStreamSettings().getWaitTimeout())
            .build();

    ServerStreamingCallable<ReadChangeStreamRequest, ChangeStreamRecordT> watched =
        Callables.watched(merging, innerSettings, clientContext);

    ServerStreamingCallable<ReadChangeStreamRequest, ChangeStreamRecordT> withBigtableTracer =
        new BigtableTracerStreamingCallable<>(watched);

    ServerStreamingCallable<ReadChangeStreamRequest, ChangeStreamRecordT> readChangeStreamCallable =
        withRetries(withBigtableTracer, innerSettings);

    ServerStreamingCallable<ReadChangeStreamQuery, ChangeStreamRecordT>
        readChangeStreamUserCallable =
            new ReadChangeStreamUserCallable<>(readChangeStreamCallable, requestContext);

    SpanName span = getSpanName("ReadChangeStream");
    ServerStreamingCallable<ReadChangeStreamQuery, ChangeStreamRecordT> traced =
        new TracedServerStreamingCallable<>(
            readChangeStreamUserCallable, clientContext.getTracerFactory(), span);

    return traced.withDefaultCallContext(clientContext.getDefaultCallContext());
  }

  /**
   * Wraps a callable chain in a user presentable callable that will inject the default call context
   * and trace the call.
   */
  private <RequestT, ResponseT> UnaryCallable<RequestT, ResponseT> createUserFacingUnaryCallable(
      String methodName, UnaryCallable<RequestT, ResponseT> inner) {

    UnaryCallable<RequestT, ResponseT> traced =
        new TracedUnaryCallable<>(inner, clientContext.getTracerFactory(), getSpanName(methodName));

    return traced.withDefaultCallContext(clientContext.getDefaultCallContext());
  }

  private UnaryCallable<PingAndWarmRequest, PingAndWarmResponse> createPingAndWarmCallable() {
    UnaryCallable<PingAndWarmRequest, PingAndWarmResponse> pingAndWarm =
        GrpcRawCallableFactory.createUnaryCallable(
            GrpcCallSettings.<PingAndWarmRequest, PingAndWarmResponse>newBuilder()
                .setMethodDescriptor(BigtableGrpc.getPingAndWarmMethod())
                .setParamsExtractor(
                    new RequestParamsExtractor<PingAndWarmRequest>() {
                      @Override
                      public Map<String, String> extract(PingAndWarmRequest request) {
                        return ImmutableMap.of(
                            "name", request.getName(),
                            "app_profile_id", request.getAppProfileId());
                      }
                    })
                .build(),
            Collections.emptySet());
    return pingAndWarm.withDefaultCallContext(clientContext.getDefaultCallContext());
  }

  private <RequestT, ResponseT> UnaryCallable<RequestT, ResponseT> withRetries(
      UnaryCallable<RequestT, ResponseT> innerCallable, UnaryCallSettings<?, ?> unaryCallSettings) {
<<<<<<< HEAD
    UnaryCallable<RequestT, ResponseT> retrying;
    if (settings.getEnableRetryInfo()) {
      retrying = com.google.cloud.bigtable.gaxx.retrying.Callables.retrying(innerCallable, unaryCallSettings, clientContext);
    } else {
      retrying =
              Callables.retrying(innerCallable, unaryCallSettings, clientContext);
    }
=======
    UnaryCallable<RequestT, ResponseT> retrying =
        Callables.retrying(innerCallable, unaryCallSettings, clientContext);
>>>>>>> 201e631f
    if (settings.getEnableRoutingCookie()) {
      return new CookiesUnaryCallable<>(retrying);
    }
    return retrying;
  }

  private <RequestT, ResponseT> ServerStreamingCallable<RequestT, ResponseT> withRetries(
      ServerStreamingCallable<RequestT, ResponseT> innerCallable,
      ServerStreamingCallSettings<RequestT, ResponseT> serverStreamingCallSettings) {
<<<<<<< HEAD

    ServerStreamingCallable<RequestT, ResponseT> retrying;
    if (settings.getEnableRetryInfo()) {
      retrying =
              com.google.cloud.bigtable.gaxx.retrying.Callables.retrying(innerCallable, serverStreamingCallSettings, clientContext);
    } else {
      retrying = Callables.retrying(innerCallable, serverStreamingCallSettings, clientContext);
    }
=======
    ServerStreamingCallable<RequestT, ResponseT> retrying =
        Callables.retrying(innerCallable, serverStreamingCallSettings, clientContext);
>>>>>>> 201e631f
    if (settings.getEnableRoutingCookie()) {
      return new CookiesServerStreamingCallable<>(retrying);
    }
    return retrying;
  }
  // </editor-fold>

  // <editor-fold desc="Callable accessors">
  /** Returns a streaming read rows callable */
  public ServerStreamingCallable<Query, Row> readRowsCallable() {
    return readRowsCallable;
  }

  /** Return a point read callable */
  public UnaryCallable<Query, Row> readRowCallable() {
    return readRowCallable;
  }

  public UnaryCallable<String, List<KeyOffset>> sampleRowKeysCallable() {
    return sampleRowKeysCallable;
  }

  public UnaryCallable<RowMutation, Void> mutateRowCallable() {
    return mutateRowCallable;
  }

  /**
   * Returns the callable chain created in {@link #createBulkMutateRowsCallable()} ()} during stub
   * construction.
   */
  public UnaryCallable<BulkMutation, Void> bulkMutateRowsCallable() {
    return bulkMutateRowsCallable;
  }

  /**
   * Returns the callable chain created in {@link #createCheckAndMutateRowCallable()} during stub
   * construction.
   */
  public UnaryCallable<ConditionalRowMutation, Boolean> checkAndMutateRowCallable() {
    return checkAndMutateRowCallable;
  }

  /**
   * Returns the callable chain created in {@link #createReadModifyWriteRowCallable()} ()} during
   * stub construction.
   */
  public UnaryCallable<ReadModifyWriteRow, Row> readModifyWriteRowCallable() {
    return readModifyWriteRowCallable;
  }

  /** Returns a streaming generate initial change stream partitions callable */
  public ServerStreamingCallable<String, ByteStringRange>
      generateInitialChangeStreamPartitionsCallable() {
    return generateInitialChangeStreamPartitionsCallable;
  }

  /** Returns a streaming read change stream callable. */
  public ServerStreamingCallable<ReadChangeStreamQuery, ChangeStreamRecord>
      readChangeStreamCallable() {
    return readChangeStreamCallable;
  }

  UnaryCallable<PingAndWarmRequest, PingAndWarmResponse> pingAndWarmCallable() {
    return pingAndWarmCallable;
  }
  // </editor-fold>

  private SpanName getSpanName(String methodName) {
    return SpanName.of(CLIENT_NAME, methodName);
  }

  @Override
  public void close() {
    for (BackgroundResource backgroundResource : clientContext.getBackgroundResources()) {
      try {
        backgroundResource.close();
      } catch (Exception e) {
        throw new IllegalStateException("Failed to close resource", e);
      }
    }
  }
}<|MERGE_RESOLUTION|>--- conflicted
+++ resolved
@@ -193,10 +193,7 @@
             : null;
 
     if (builder.getEnableRoutingCookie() && transportProvider != null) {
-<<<<<<< HEAD
-=======
       // TODO: this also need to be added to BigtableClientFactory
->>>>>>> 201e631f
       // patch cookies interceptor
       transportProvider.setInterceptorProvider(() -> ImmutableList.of(new CookiesInterceptor()));
     }
@@ -1067,7 +1064,6 @@
 
   private <RequestT, ResponseT> UnaryCallable<RequestT, ResponseT> withRetries(
       UnaryCallable<RequestT, ResponseT> innerCallable, UnaryCallSettings<?, ?> unaryCallSettings) {
-<<<<<<< HEAD
     UnaryCallable<RequestT, ResponseT> retrying;
     if (settings.getEnableRetryInfo()) {
       retrying = com.google.cloud.bigtable.gaxx.retrying.Callables.retrying(innerCallable, unaryCallSettings, clientContext);
@@ -1075,10 +1071,6 @@
       retrying =
               Callables.retrying(innerCallable, unaryCallSettings, clientContext);
     }
-=======
-    UnaryCallable<RequestT, ResponseT> retrying =
-        Callables.retrying(innerCallable, unaryCallSettings, clientContext);
->>>>>>> 201e631f
     if (settings.getEnableRoutingCookie()) {
       return new CookiesUnaryCallable<>(retrying);
     }
@@ -1088,7 +1080,6 @@
   private <RequestT, ResponseT> ServerStreamingCallable<RequestT, ResponseT> withRetries(
       ServerStreamingCallable<RequestT, ResponseT> innerCallable,
       ServerStreamingCallSettings<RequestT, ResponseT> serverStreamingCallSettings) {
-<<<<<<< HEAD
 
     ServerStreamingCallable<RequestT, ResponseT> retrying;
     if (settings.getEnableRetryInfo()) {
@@ -1097,10 +1088,6 @@
     } else {
       retrying = Callables.retrying(innerCallable, serverStreamingCallSettings, clientContext);
     }
-=======
-    ServerStreamingCallable<RequestT, ResponseT> retrying =
-        Callables.retrying(innerCallable, serverStreamingCallSettings, clientContext);
->>>>>>> 201e631f
     if (settings.getEnableRoutingCookie()) {
       return new CookiesServerStreamingCallable<>(retrying);
     }
