--- conflicted
+++ resolved
@@ -53,13 +53,10 @@
 import com.google.bigtable.v2.MutateRowResponse;
 import com.google.bigtable.v2.MutateRowsRequest;
 import com.google.bigtable.v2.MutateRowsResponse;
-<<<<<<< HEAD
+import com.google.bigtable.v2.PingAndWarmRequest;
+import com.google.bigtable.v2.PingAndWarmResponse;
 import com.google.bigtable.v2.ReadChangeStreamRequest;
 import com.google.bigtable.v2.ReadChangeStreamResponse;
-=======
-import com.google.bigtable.v2.PingAndWarmRequest;
-import com.google.bigtable.v2.PingAndWarmResponse;
->>>>>>> b3cc7f08
 import com.google.bigtable.v2.ReadModifyWriteRowRequest;
 import com.google.bigtable.v2.ReadModifyWriteRowResponse;
 import com.google.bigtable.v2.ReadRowsRequest;
@@ -104,10 +101,7 @@
 import com.google.cloud.bigtable.data.v2.stub.mutaterows.MutateRowsRetryingCallable;
 import com.google.cloud.bigtable.data.v2.stub.readrows.FilterMarkerRowsCallable;
 import com.google.cloud.bigtable.data.v2.stub.readrows.ReadRowsBatchingDescriptor;
-<<<<<<< HEAD
-=======
 import com.google.cloud.bigtable.data.v2.stub.readrows.ReadRowsFirstCallable;
->>>>>>> b3cc7f08
 import com.google.cloud.bigtable.data.v2.stub.readrows.ReadRowsResumptionStrategy;
 import com.google.cloud.bigtable.data.v2.stub.readrows.ReadRowsRetryCompletedCallable;
 import com.google.cloud.bigtable.data.v2.stub.readrows.ReadRowsUserCallable;
@@ -314,14 +308,11 @@
     bulkMutateRowsCallable = createBulkMutateRowsCallable();
     checkAndMutateRowCallable = createCheckAndMutateRowCallable();
     readModifyWriteRowCallable = createReadModifyWriteRowCallable();
-<<<<<<< HEAD
     generateInitialChangeStreamPartitionsCallable =
         createGenerateInitialChangeStreamPartitionsCallable();
     readChangeStreamCallable =
         createReadChangeStreamCallable(new DefaultChangeStreamRecordAdapter());
-=======
     pingAndWarmCallable = createPingAndWarmCallable();
->>>>>>> b3cc7f08
   }
 
   // <editor-fold desc="Callable creators">
@@ -454,11 +445,7 @@
     // should be treated similar to UNAVAILABLE. However, this exception has an INTERNAL error code
     // which by default is not retryable. Convert the exception so it can be retried in the client.
     ServerStreamingCallable<ReadRowsRequest, ReadRowsResponse> convertException =
-<<<<<<< HEAD
         new ConvertStreamExceptionCallable<>(withStatsHeaders);
-=======
-        new ConvertExceptionCallable<>(withStatsHeaders);
->>>>>>> b3cc7f08
 
     ServerStreamingCallable<ReadRowsRequest, RowT> merging =
         new RowMergingCallable<>(convertException, rowAdapter);
@@ -753,7 +740,7 @@
     // should be treated similar to UNAVAILABLE. However, this exception has an INTERNAL error code
     // which by default is not retryable. Convert the exception so it can be retried in the client.
     ServerStreamingCallable<MutateRowsRequest, MutateRowsResponse> convertException =
-        new ConvertExceptionCallable<>(withStatsHeaders);
+        new ConvertStreamExceptionCallable<>(withStatsHeaders);
 
     RetryAlgorithm<Void> retryAlgorithm =
         new RetryAlgorithm<>(
@@ -1089,7 +1076,6 @@
     return readModifyWriteRowCallable;
   }
 
-<<<<<<< HEAD
   /** Returns a streaming generate initial change stream partitions callable */
   public ServerStreamingCallable<String, ByteStringRange>
       generateInitialChangeStreamPartitionsCallable() {
@@ -1100,10 +1086,10 @@
   public ServerStreamingCallable<ReadChangeStreamQuery, ChangeStreamRecord>
       readChangeStreamCallable() {
     return readChangeStreamCallable;
-=======
+  }
+
   UnaryCallable<PingAndWarmRequest, PingAndWarmResponse> pingAndWarmCallable() {
     return pingAndWarmCallable;
->>>>>>> b3cc7f08
   }
   // </editor-fold>
 
