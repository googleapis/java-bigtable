--- conflicted
+++ resolved
@@ -416,12 +416,8 @@
   /** Compute Billing Owner specifies how usage should be accounted when using Data Boost. */
   public static enum ComputeBillingOwner {
     UNSPECIFIED(DataBoostIsolationReadOnly.ComputeBillingOwner.COMPUTE_BILLING_OWNER_UNSPECIFIED),
-<<<<<<< HEAD
-    HOST_PAYS(DataBoostIsolationReadOnly.ComputeBillingOwner.HOST_PAYS);
-=======
     HOST_PAYS(DataBoostIsolationReadOnly.ComputeBillingOwner.HOST_PAYS),
     UNRECOGNIZED(DataBoostIsolationReadOnly.ComputeBillingOwner.UNRECOGNIZED);
->>>>>>> 3b1886be
 
     private final com.google.bigtable.admin.v2.AppProfile.DataBoostIsolationReadOnly
             .ComputeBillingOwner
@@ -443,11 +439,7 @@
         }
       }
 
-<<<<<<< HEAD
-      throw new IllegalArgumentException("Unknown billing owner: " + proto);
-=======
       return UNRECOGNIZED;
->>>>>>> 3b1886be
     }
 
     /**
@@ -466,12 +458,8 @@
 
   /**
    * A Data Boost Read Only {@link IsolationPolicy} for running high-throughput read traffic on your
-<<<<<<< HEAD
-   * Bigtable data without affecting application traffic.
-=======
    * Bigtable data without affecting application traffic. Data Boost App Profile needs to be created
    * with a ComputeBillingOwner which specifies how usage should be accounted when using Data Boost.
->>>>>>> 3b1886be
    */
   public static class DataBoostIsolationReadOnlyPolicy implements IsolationPolicy {
     private final DataBoostIsolationReadOnly proto;
@@ -491,14 +479,6 @@
               .build());
     }
 
-<<<<<<< HEAD
-    /** Creates a new instance of {@link DataBoostIsolationReadOnlyPolicy}. */
-    public static DataBoostIsolationReadOnlyPolicy of() {
-      return new DataBoostIsolationReadOnlyPolicy(DataBoostIsolationReadOnly.getDefaultInstance());
-    }
-
-=======
->>>>>>> 3b1886be
     /**
      * Gets the {@link ComputeBillingOwner} on the current {@link DataBoostIsolationReadOnlyPolicy}
      * instance.
