--- conflicted
+++ resolved
@@ -257,11 +257,7 @@
         .setKeepAliveTime(Duration.ofSeconds(30)) // sends ping in this interval
         .setKeepAliveTimeout(
             Duration.ofSeconds(10)) // wait this long before considering the connection dead
-<<<<<<< HEAD
-        .setKeepAliveWithoutCalls(true) // sends ping without active streams
         .setInterceptorProvider(BigtableInterceptorProvider.createDefault())
-=======
->>>>>>> 5b954407
         // TODO(weiranf): Set this to true by default once DirectPath goes to public beta
         .setAttemptDirectPath(isDirectPathEnabled());
   }
