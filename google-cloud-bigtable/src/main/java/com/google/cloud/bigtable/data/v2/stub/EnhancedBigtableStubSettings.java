/*
 * Copyright 2018 Google LLC
 *
 * Licensed under the Apache License, Version 2.0 (the "License");
 * you may not use this file except in compliance with the License.
 * You may obtain a copy of the License at
 *
 *     https://www.apache.org/licenses/LICENSE-2.0
 *
 * Unless required by applicable law or agreed to in writing, software
 * distributed under the License is distributed on an "AS IS" BASIS,
 * WITHOUT WARRANTIES OR CONDITIONS OF ANY KIND, either express or implied.
 * See the License for the specific language governing permissions and
 * limitations under the License.
 */
package com.google.cloud.bigtable.data.v2.stub;

import com.google.api.core.InternalApi;
import com.google.api.gax.batching.BatchingCallSettings;
import com.google.api.gax.batching.BatchingSettings;
import com.google.api.gax.batching.FlowControlSettings;
import com.google.api.gax.batching.FlowController;
import com.google.api.gax.batching.FlowController.LimitExceededBehavior;
import com.google.api.gax.core.FixedCredentialsProvider;
import com.google.api.gax.core.GoogleCredentialsProvider;
import com.google.api.gax.grpc.InstantiatingGrpcChannelProvider;
import com.google.api.gax.retrying.RetrySettings;
import com.google.api.gax.rpc.FixedHeaderProvider;
import com.google.api.gax.rpc.ServerStreamingCallSettings;
import com.google.api.gax.rpc.StatusCode.Code;
import com.google.api.gax.rpc.StubSettings;
import com.google.api.gax.rpc.TransportChannelProvider;
import com.google.api.gax.rpc.UnaryCallSettings;
import com.google.auth.Credentials;
import com.google.bigtable.v2.PingAndWarmRequest;
import com.google.cloud.bigtable.Version;
import com.google.cloud.bigtable.data.v2.models.ChangeStreamRecord;
import com.google.cloud.bigtable.data.v2.models.ConditionalRowMutation;
import com.google.cloud.bigtable.data.v2.models.KeyOffset;
import com.google.cloud.bigtable.data.v2.models.Query;
import com.google.cloud.bigtable.data.v2.models.Range.ByteStringRange;
import com.google.cloud.bigtable.data.v2.models.ReadChangeStreamQuery;
import com.google.cloud.bigtable.data.v2.models.ReadModifyWriteRow;
import com.google.cloud.bigtable.data.v2.models.Row;
import com.google.cloud.bigtable.data.v2.models.RowMutation;
import com.google.cloud.bigtable.data.v2.stub.mutaterows.MutateRowsBatchingDescriptor;
import com.google.cloud.bigtable.data.v2.stub.readrows.ReadRowsBatchingDescriptor;
import com.google.common.base.MoreObjects;
import com.google.common.base.Preconditions;
import com.google.common.collect.ImmutableList;
import com.google.common.collect.ImmutableMap;
import com.google.common.collect.ImmutableSet;
import java.io.IOException;
import java.util.List;
import java.util.Map;
import java.util.Set;
import java.util.logging.Logger;
import javax.annotation.Nonnull;
import org.threeten.bp.Duration;

/**
 * Settings class to configure an instance of {@link EnhancedBigtableStub}.
 *
 * <p>Sane defaults are provided for most settings:
 *
 * <ul>
 *   <li>The default service address (bigtable.googleapis.com) and default port (443) are used.
 *   <li>Credentials are acquired automatically through Application Default Credentials.
 *   <li>Retries are configured for idempotent methods but not for non-idempotent methods.
 * </ul>
 *
 * <p>The only required setting is the instance name.
 *
 * <p>The builder of this class is recursive, so contained classes are themselves builders. When
 * build() is called, the tree of builders is called to create the complete settings object.
 *
 * <pre>{@code
 * BigtableDataSettings.Builder settingsBuilder = BigtableDataSettings.newBuilder()
 *   .setProjectId("my-project-id")
 *   .setInstanceId("my-instance-id")
 *   .setAppProfileId("default");
 *
 * settingsBuilder.readRowsSettings()
 *  .setRetryableCodes(Code.DEADLINE_EXCEEDED, Code.UNAVAILABLE);
 *
 * BigtableDataSettings settings = builder.build();
 * }</pre>
 */
public class EnhancedBigtableStubSettings extends StubSettings<EnhancedBigtableStubSettings> {
  private static final Logger logger =
      Logger.getLogger(EnhancedBigtableStubSettings.class.getName());

  // The largest message that can be received is a 256 MB ReadRowsResponse.
  private static final int MAX_MESSAGE_SIZE = 256 * 1024 * 1024;
  private static final String SERVER_DEFAULT_APP_PROFILE_ID = "";

  private static final Set<Code> IDEMPOTENT_RETRY_CODES =
      ImmutableSet.of(Code.DEADLINE_EXCEEDED, Code.UNAVAILABLE);

  // Copy of default retrying settings in the yaml
  private static final RetrySettings IDEMPOTENT_RETRY_SETTINGS =
      RetrySettings.newBuilder()
          .setInitialRetryDelay(Duration.ofMillis(10))
          .setRetryDelayMultiplier(2)
          .setMaxRetryDelay(Duration.ofMinutes(1))
          .setInitialRpcTimeout(Duration.ofSeconds(20))
          .setRpcTimeoutMultiplier(1.0)
          .setMaxRpcTimeout(Duration.ofSeconds(20))
          .setTotalTimeout(Duration.ofMinutes(10))
          .build();

  // Allow retrying ABORTED statuses. These will be returned by the server when the client is
  // too slow to read the rows. This makes sense for the java client because retries happen
  // after the row merging logic. Which means that the retry will not be invoked until the
  // current buffered chunks are consumed.
  private static final Set<Code> READ_ROWS_RETRY_CODES =
      ImmutableSet.<Code>builder().addAll(IDEMPOTENT_RETRY_CODES).add(Code.ABORTED).build();

  // Priming request should have a shorter timeout
  private static Duration PRIME_REQUEST_TIMEOUT = Duration.ofSeconds(30);

  private static final RetrySettings READ_ROWS_RETRY_SETTINGS =
      RetrySettings.newBuilder()
          .setInitialRetryDelay(Duration.ofMillis(10))
          .setRetryDelayMultiplier(2.0)
          .setMaxRetryDelay(Duration.ofMinutes(1))
          .setMaxAttempts(10)
          .setJittered(true)
          .setInitialRpcTimeout(Duration.ofMinutes(5))
          .setRpcTimeoutMultiplier(2.0)
          .setMaxRpcTimeout(Duration.ofMinutes(5))
          .setTotalTimeout(Duration.ofHours(12))
          .build();

  private static final RetrySettings MUTATE_ROWS_RETRY_SETTINGS =
      RetrySettings.newBuilder()
          .setInitialRetryDelay(Duration.ofMillis(10))
          .setRetryDelayMultiplier(2)
          .setMaxRetryDelay(Duration.ofMinutes(1))
          .setInitialRpcTimeout(Duration.ofMinutes(1))
          .setRpcTimeoutMultiplier(1.0)
          .setMaxRpcTimeout(Duration.ofMinutes(1))
          .setTotalTimeout(Duration.ofMinutes(10))
          .build();

  private static final Set<Code> GENERATE_INITIAL_CHANGE_STREAM_PARTITIONS_RETRY_CODES =
      ImmutableSet.<Code>builder().addAll(IDEMPOTENT_RETRY_CODES).add(Code.ABORTED).build();

  private static final RetrySettings GENERATE_INITIAL_CHANGE_STREAM_PARTITIONS_RETRY_SETTINGS =
      RetrySettings.newBuilder()
          .setInitialRetryDelay(Duration.ofMillis(10))
          .setRetryDelayMultiplier(2.0)
          .setMaxRetryDelay(Duration.ofMinutes(1))
          .setMaxAttempts(10)
          .setJittered(true)
          .setInitialRpcTimeout(Duration.ofMinutes(1))
          .setRpcTimeoutMultiplier(2.0)
          .setMaxRpcTimeout(Duration.ofMinutes(10))
          .setTotalTimeout(Duration.ofMinutes(60))
          .build();

  // Allow retrying ABORTED statuses. These will be returned by the server when the client is
  // too slow to read the change stream records. This makes sense for the java client because
  // retries happen after the mutation merging logic. Which means that the retry will not be
  // invoked until the current buffered change stream mutations are consumed.
  private static final Set<Code> READ_CHANGE_STREAM_RETRY_CODES =
      ImmutableSet.<Code>builder().addAll(IDEMPOTENT_RETRY_CODES).add(Code.ABORTED).build();

  private static final RetrySettings READ_CHANGE_STREAM_RETRY_SETTINGS =
      RetrySettings.newBuilder()
          .setInitialRetryDelay(Duration.ofMillis(10))
          .setRetryDelayMultiplier(2.0)
          .setMaxRetryDelay(Duration.ofMinutes(1))
          .setMaxAttempts(10)
          .setJittered(true)
          .setInitialRpcTimeout(Duration.ofMinutes(5))
          .setRpcTimeoutMultiplier(2.0)
          .setMaxRpcTimeout(Duration.ofMinutes(5))
          .setTotalTimeout(Duration.ofHours(12))
          .build();

  /**
   * Scopes that are equivalent to JWT's audience.
   *
   * <p>When the credentials provider contains any of these scopes (default behavior) and the
   * application default credentials point to a service account, then OAuth2 tokens will be replaced
   * with JWT tokens. This removes the need for access token refreshes.
   */
  private static final ImmutableList<String> JWT_ENABLED_SCOPES =
      ImmutableList.<String>builder()
          .add("https://www.googleapis.com/auth/bigtable.data")
          .add("https://www.googleapis.com/auth/cloud-bigtable.data")
          .add("https://www.googleapis.com/auth/cloud-platform")
          .build();

  /**
   * In most cases, jwt audience == service name. However in some cases, this is not the case. The
   * following mapping is used to patch the audience in a JWT token.
   */
  private static final Map<String, String> DEFAULT_JWT_AUDIENCE_MAPPING =
      ImmutableMap.of("batch-bigtable.googleapis.com", "https://bigtable.googleapis.com/");

  private final String projectId;
  private final String instanceId;
  private final String appProfileId;
  private final boolean isRefreshingChannel;
  private ImmutableList<String> primedTableIds;
  private final Map<String, String> jwtAudienceMapping;

  private final ServerStreamingCallSettings<Query, Row> readRowsSettings;
  private final UnaryCallSettings<Query, Row> readRowSettings;
  private final UnaryCallSettings<String, List<KeyOffset>> sampleRowKeysSettings;
  private final UnaryCallSettings<RowMutation, Void> mutateRowSettings;
  private final BigtableBatchingCallSettings bulkMutateRowsSettings;
  private final BigtableBulkReadRowsCallSettings bulkReadRowsSettings;
  private final UnaryCallSettings<ConditionalRowMutation, Boolean> checkAndMutateRowSettings;
  private final UnaryCallSettings<ReadModifyWriteRow, Row> readModifyWriteRowSettings;
<<<<<<< HEAD
  private final ServerStreamingCallSettings<String, ByteStringRange>
      generateInitialChangeStreamPartitionsSettings;
  private final ServerStreamingCallSettings<ReadChangeStreamQuery, ChangeStreamRecord>
      readChangeStreamSettings;
=======
>>>>>>> 0e471161
  private final UnaryCallSettings<PingAndWarmRequest, Void> pingAndWarmSettings;

  private EnhancedBigtableStubSettings(Builder builder) {
    super(builder);

    // Since point reads, streaming reads, bulk reads share the same base callable that converts
    // grpc errors into ApiExceptions, they must have the same retry codes.
    Preconditions.checkState(
        builder
            .readRowSettings
            .getRetryableCodes()
            .equals(builder.readRowsSettings.getRetryableCodes()),
        "Single ReadRow retry codes must match ReadRows retry codes");
    Preconditions.checkState(
        builder
            .bulkReadRowsSettings
            .getRetryableCodes()
            .equals(builder.readRowsSettings.getRetryableCodes()),
        "Bulk ReadRow retry codes must match ReadRows retry codes");

    projectId = builder.projectId;
    instanceId = builder.instanceId;
    appProfileId = builder.appProfileId;
    isRefreshingChannel = builder.isRefreshingChannel;
    primedTableIds = builder.primedTableIds;
    jwtAudienceMapping = builder.jwtAudienceMapping;

    // Per method settings.
    readRowsSettings = builder.readRowsSettings.build();
    readRowSettings = builder.readRowSettings.build();
    sampleRowKeysSettings = builder.sampleRowKeysSettings.build();
    mutateRowSettings = builder.mutateRowSettings.build();
    bulkMutateRowsSettings = builder.bulkMutateRowsSettings.build();
    bulkReadRowsSettings = builder.bulkReadRowsSettings.build();
    checkAndMutateRowSettings = builder.checkAndMutateRowSettings.build();
    readModifyWriteRowSettings = builder.readModifyWriteRowSettings.build();
<<<<<<< HEAD
    generateInitialChangeStreamPartitionsSettings =
        builder.generateInitialChangeStreamPartitionsSettings.build();
    readChangeStreamSettings = builder.readChangeStreamSettings.build();
=======
>>>>>>> 0e471161
    pingAndWarmSettings = builder.pingAndWarmSettings.build();
  }

  /** Create a new builder. */
  public static Builder newBuilder() {
    return new Builder();
  }

  /** Returns the project id of the target instance. */
  public String getProjectId() {
    return projectId;
  }

  /** Returns the target instance id. */
  public String getInstanceId() {
    return instanceId;
  }

  /** Returns the configured AppProfile to use */
  public String getAppProfileId() {
    return appProfileId;
  }

  /**
   * Returns if channels will gracefully refresh connections to Cloud Bigtable service
   *
   * @deprecated Channel refreshing is enabled by default and this method will be deprecated.
   */
  @Deprecated
  public boolean isRefreshingChannel() {
    return isRefreshingChannel;
  }

  /**
   * @deprecated This field is ignored. If {@link #isRefreshingChannel()} is enabled, warm up
   *     requests will be sent to all table ids of the instance.
   */
  @Deprecated
  public List<String> getPrimedTableIds() {
    return primedTableIds;
  }

  @InternalApi("Used for internal testing")
  public Map<String, String> getJwtAudienceMapping() {
    return jwtAudienceMapping;
  }

  /** Returns a builder for the default ChannelProvider for this service. */
  public static InstantiatingGrpcChannelProvider.Builder defaultGrpcTransportProviderBuilder() {
    return BigtableStubSettings.defaultGrpcTransportProviderBuilder()
        .setPoolSize(getDefaultChannelPoolSize())
        .setMaxInboundMessageSize(MAX_MESSAGE_SIZE)
        .setKeepAliveTime(Duration.ofSeconds(30)) // sends ping in this interval
        .setKeepAliveTimeout(
            Duration.ofSeconds(10)) // wait this long before considering the connection dead
        // Attempts direct access to CBT service over gRPC to improve throughput,
        // whether the attempt is allowed is totally controlled by service owner.
        .setAttemptDirectPath(true);
  }

  static int getDefaultChannelPoolSize() {
    // TODO: tune channels
    return 2 * Runtime.getRuntime().availableProcessors();
  }

  @SuppressWarnings("WeakerAccess")
  public static TransportChannelProvider defaultTransportChannelProvider() {
    return defaultGrpcTransportProviderBuilder().build();
  }

  /** Returns a builder for the default credentials for this service. */
  public static GoogleCredentialsProvider.Builder defaultCredentialsProviderBuilder() {
    return BigtableStubSettings.defaultCredentialsProviderBuilder()
        .setJwtEnabledScopes(JWT_ENABLED_SCOPES);
  }

  /**
   * Returns the object with the settings used for calls to ReadRows.
   *
   * <p>This is idempotent and streaming operation.
   *
   * <p>Default retry and timeout settings:
   *
   * <ul>
   *   <li>{@link ServerStreamingCallSettings.Builder#setIdleTimeout Default idle timeout} is set to
   *       5 mins.
   *   <li>Retry {@link ServerStreamingCallSettings.Builder#setRetryableCodes error codes} are:
   *       {@link Code#DEADLINE_EXCEEDED}, {@link Code#UNAVAILABLE} and {@link Code#ABORTED}.
   *   <li>RetryDelay between failed attempts {@link RetrySettings.Builder#setInitialRetryDelay
   *       starts} at 10ms and {@link RetrySettings.Builder#setRetryDelayMultiplier increases
   *       exponentially} by a factor of 2 until a {@link RetrySettings.Builder#setMaxRetryDelay
   *       maximum of} 1 minute.
   *   <li>The default read timeout for {@link RetrySettings.Builder#setMaxRpcTimeout each row} in a
   *       response stream is 5 minutes with {@link RetrySettings.Builder#setMaxAttempts maximum
   *       attempt} count of 10 times and the timeout to read the {@link
   *       RetrySettings.Builder#setTotalTimeout entire stream} is 12 hours.
   * </ul>
   */
  public ServerStreamingCallSettings<Query, Row> readRowsSettings() {
    return readRowsSettings;
  }

  /**
   * Returns the object with the settings used for calls to SampleRowKeys.
   *
   * <p>This is idempotent and non-streaming operation.
   *
   * <p>Default retry and timeout settings:
   *
   * <ul>
   *   <li>Retry {@link UnaryCallSettings.Builder#setRetryableCodes error codes} are: {@link
   *       Code#DEADLINE_EXCEEDED} and {@link Code#UNAVAILABLE}.
   *   <li>RetryDelay between failed attempts {@link RetrySettings.Builder#setInitialRetryDelay
   *       starts} at 10ms and {@link RetrySettings.Builder#setRetryDelayMultiplier increases
   *       exponentially} by a factor of 2 until a {@link RetrySettings.Builder#setMaxRetryDelay
   *       maximum of} 1 minute.
   *   <li>The default timeout for {@link RetrySettings.Builder#setMaxRpcTimeout each attempt} is 20
   *       seconds and the timeout for the {@link RetrySettings.Builder#setTotalTimeout entire
   *       operation} across all of the attempts is 10 mins.
   * </ul>
   */
  public UnaryCallSettings<String, List<KeyOffset>> sampleRowKeysSettings() {
    return sampleRowKeysSettings;
  }

  /**
   * Returns the object with the settings used for point reads via ReadRows.
   *
   * <p>This is an idempotent and non-streaming operation.
   *
   * <p>Default retry and timeout settings:
   *
   * <ul>
   *   <li>Retry {@link UnaryCallSettings.Builder#setRetryableCodes error codes} are: {@link
   *       Code#DEADLINE_EXCEEDED}, {@link Code#UNAVAILABLE} and {@link Code#ABORTED}.
   *   <li>RetryDelay between failed attempts {@link RetrySettings.Builder#setInitialRetryDelay
   *       starts} at 10ms and {@link RetrySettings.Builder#setRetryDelayMultiplier increases
   *       exponentially} by a factor of 2 until a {@link RetrySettings.Builder#setMaxRetryDelay
   *       maximum of} 1 minute.
   *   <li>The default timeout for {@link RetrySettings.Builder#setMaxRpcTimeout each attempt} is 20
   *       seconds and the timeout for the {@link RetrySettings.Builder#setTotalTimeout entire
   *       operation} across all of the attempts is 10 mins.
   * </ul>
   *
   * @see RetrySettings for more explanation.
   */
  public UnaryCallSettings<Query, Row> readRowSettings() {
    return readRowSettings;
  }

  /**
   * Returns the object with the settings used for calls to MutateRow.
   *
   * <p>This is an idempotent and non-streaming operation.
   *
   * <p>Default retry and timeout settings:
   *
   * <ul>
   *   <li>Retry {@link UnaryCallSettings.Builder#setRetryableCodes error codes} are: {@link
   *       Code#DEADLINE_EXCEEDED} and {@link Code#UNAVAILABLE}.
   *   <li>RetryDelay between failed attempts {@link RetrySettings.Builder#setInitialRetryDelay
   *       starts} at 10ms and {@link RetrySettings.Builder#setRetryDelayMultiplier increases
   *       exponentially} by a factor of 2 until a {@link RetrySettings.Builder#setMaxRetryDelay
   *       maximum of} 60 seconds.
   *   <li>The default timeout for {@link RetrySettings.Builder#setMaxRpcTimeout each attempt} is 20
   *       seconds and the timeout for the {@link RetrySettings.Builder#setTotalTimeout entire
   *       operation} across all of the attempts is 10 mins.
   * </ul>
   *
   * @see RetrySettings for more explanation.
   */
  public UnaryCallSettings<RowMutation, Void> mutateRowSettings() {
    return mutateRowSettings;
  }

  /**
   * Returns the object with the settings used for calls to MutateRows.
   *
   * <p>Please note that these settings will affect both manually batched calls
   * (bulkMutateRowsCallable) and automatic batched calls (bulkMutateRowsBatchingCallable). The
   * {@link RowMutation} request signature is ignored for the manual batched calls.
   *
   * <p>Default retry and timeout settings:
   *
   * <ul>
   *   <li>Retry {@link BatchingCallSettings.Builder#setRetryableCodes error codes} are: {@link
   *       Code#DEADLINE_EXCEEDED} and {@link Code#UNAVAILABLE}.
   *   <li>RetryDelay between failed attempts {@link RetrySettings.Builder#setInitialRetryDelay
   *       starts} at 10ms and {@link RetrySettings.Builder#setRetryDelayMultiplier increases
   *       exponentially} by a factor of 2 until a {@link RetrySettings.Builder#setMaxRetryDelay
   *       maximum of} 1 minute.
   *   <li>The default timeout for {@link RetrySettings.Builder#setMaxRpcTimeout each attempt} is 1
   *       minute and the timeout for the {@link RetrySettings.Builder#setTotalTimeout entire
   *       operation} across all of the attempts is 10 mins.
   * </ul>
   *
   * <p>On breach of certain triggers, the operation initiates processing of accumulated request for
   * which the default settings are:
   *
   * <ul>
   *   <li>When the {@link BatchingSettings.Builder#setElementCountThreshold request count} reaches
   *       100.
   *   <li>When accumulated {@link BatchingSettings.Builder#setRequestByteThreshold request size}
   *       reaches to 20MB.
   *   <li>When an {@link BatchingSettings.Builder#setDelayThreshold interval of} 1 second passes
   *       after batching initialization or last processed batch.
   * </ul>
   *
   * <p>A {@link FlowController} will be set up with {@link BigtableBatchingCallSettings.Builder
   * #getDynamicFlowControlSettings()} for throttling in-flight requests. When the pending request
   * count or accumulated request size reaches {@link FlowController} thresholds, then this
   * operation will be throttled until some of the pending batches are resolved.
   *
   * @see RetrySettings for more explanation.
   * @see BatchingSettings for batch related configuration explanation.
   * @see BigtableBatchingCallSettings.Builder#getDynamicFlowControlSettings() for flow control
   *     related configuration explanation.
   */
  public BigtableBatchingCallSettings bulkMutateRowsSettings() {
    return bulkMutateRowsSettings;
  }

  /**
   * Returns the call settings used for bulk read rows.
   *
   * <p>Default retry and timeout settings:
   *
   * <ul>
   *   <li>Retry {@link BatchingCallSettings.Builder#setRetryableCodes error codes} are: {@link
   *       Code#DEADLINE_EXCEEDED}, {@link Code#UNAVAILABLE} and {@link Code#ABORTED}.
   *   <li>RetryDelay between failed attempts {@link RetrySettings.Builder#setInitialRetryDelay
   *       starts} at 10ms and {@link RetrySettings.Builder#setRetryDelayMultiplier increases
   *       exponentially} by a factor of 2 until a {@link RetrySettings.Builder#setMaxRetryDelay
   *       maximum of} 1 minute.
   *   <li>The default timeout for {@link RetrySettings.Builder#setMaxRpcTimeout each attempt} is 5
   *       minute and the timeout for the {@link RetrySettings.Builder#setTotalTimeout entire
   *       operation} across all of the attempts is 10 mins.
   * </ul>
   *
   * <p>On breach of certain triggers, the operation initiates processing of accumulated request for
   * which the default settings are:
   *
   * <ul>
   *   <li>When the {@link BatchingSettings.Builder#setElementCountThreshold request count} reaches
   *       100.
   *   <li>When accumulated {@link BatchingSettings.Builder#setRequestByteThreshold request size}
   *       reaches to 400KB.
   *   <li>When an {@link BatchingSettings.Builder#setDelayThreshold interval of} 1 second passes
   *       after batching initialization or last processed batch.
   * </ul>
   *
   * <p>When the pending {@link FlowControlSettings.Builder#setMaxOutstandingElementCount request
   * count} reaches a default of 1000 outstanding row keys per channel then this operation will by
   * default be {@link FlowControlSettings.Builder#setLimitExceededBehavior blocked} until some of
   * the pending batch are resolved.
   *
   * @see RetrySettings for more explanation.
   * @see BatchingSettings for batch related configuration explanation.
   */
  public BigtableBulkReadRowsCallSettings bulkReadRowsSettings() {
    return bulkReadRowsSettings;
  }

  /**
   * Returns the object with the settings used for calls to CheckAndMutateRow.
   *
   * <p>This is a non-idempotent and non-streaming operation.
   *
   * <p>By default this operation does not reattempt in case of RPC failure. The default timeout for
   * the {@link RetrySettings.Builder#setTotalTimeout entire operation} is 20 seconds.
   *
   * @see RetrySettings for more explanation.
   */
  public UnaryCallSettings<ConditionalRowMutation, Boolean> checkAndMutateRowSettings() {
    return checkAndMutateRowSettings;
  }

  /**
   * Returns the object with the settings used for calls to ReadModifyWriteRow.
   *
   * <p>This is a non-idempotent and non-streaming operation.
   *
   * <p>By default this operation does not reattempt in case of RPC failure. The default timeout for
   * the {@link RetrySettings.Builder#setTotalTimeout entire operation} is 20 seconds.
   *
   * @see RetrySettings for more explanation.
   */
  public UnaryCallSettings<ReadModifyWriteRow, Row> readModifyWriteRowSettings() {
    return readModifyWriteRowSettings;
  }

<<<<<<< HEAD
  public ServerStreamingCallSettings<String, ByteStringRange>
      generateInitialChangeStreamPartitionsSettings() {
    return generateInitialChangeStreamPartitionsSettings;
  }

  public ServerStreamingCallSettings<ReadChangeStreamQuery, ChangeStreamRecord>
      readChangeStreamSettings() {
    return readChangeStreamSettings;
  }

=======
>>>>>>> 0e471161
  /**
   * Returns the object with the settings used for calls to PingAndWarm.
   *
   * <p>By default the retries are disabled for PingAndWarm and deadline is set to 30 seconds.
   */
  UnaryCallSettings<PingAndWarmRequest, Void> pingAndWarmSettings() {
    return pingAndWarmSettings;
  }

  /** Returns a builder containing all the values of this settings class. */
  public Builder toBuilder() {
    return new Builder(this);
  }

  /** Builder for BigtableDataSettings. */
  public static class Builder extends StubSettings.Builder<EnhancedBigtableStubSettings, Builder> {

    private String projectId;
    private String instanceId;
    private String appProfileId;
    private boolean isRefreshingChannel;
    private ImmutableList<String> primedTableIds;
    private Map<String, String> jwtAudienceMapping;

    private final ServerStreamingCallSettings.Builder<Query, Row> readRowsSettings;
    private final UnaryCallSettings.Builder<Query, Row> readRowSettings;
    private final UnaryCallSettings.Builder<String, List<KeyOffset>> sampleRowKeysSettings;
    private final UnaryCallSettings.Builder<RowMutation, Void> mutateRowSettings;
    private final BigtableBatchingCallSettings.Builder bulkMutateRowsSettings;
    private final BigtableBulkReadRowsCallSettings.Builder bulkReadRowsSettings;
    private final UnaryCallSettings.Builder<ConditionalRowMutation, Boolean>
        checkAndMutateRowSettings;
    private final UnaryCallSettings.Builder<ReadModifyWriteRow, Row> readModifyWriteRowSettings;
<<<<<<< HEAD
    private final ServerStreamingCallSettings.Builder<String, ByteStringRange>
        generateInitialChangeStreamPartitionsSettings;
    private final ServerStreamingCallSettings.Builder<ReadChangeStreamQuery, ChangeStreamRecord>
        readChangeStreamSettings;
=======
>>>>>>> 0e471161
    private final UnaryCallSettings.Builder<PingAndWarmRequest, Void> pingAndWarmSettings;

    /**
     * Initializes a new Builder with sane defaults for all settings.
     *
     * <p>Most defaults are extracted from BaseBigtableDataSettings, however some of the more
     * complex defaults are configured explicitly here. Once the overlayed defaults are configured,
     * the base settings are augmented to work with overlayed functionality (like disabling retries
     * in the underlying GAPIC client for batching).
     */
    private Builder() {
      this.appProfileId = SERVER_DEFAULT_APP_PROFILE_ID;
      this.isRefreshingChannel = true;
      primedTableIds = ImmutableList.of();
      jwtAudienceMapping = DEFAULT_JWT_AUDIENCE_MAPPING;
      setCredentialsProvider(defaultCredentialsProviderBuilder().build());

      // Defaults provider
      BigtableStubSettings.Builder baseDefaults = BigtableStubSettings.newBuilder();

      setEndpoint(baseDefaults.getEndpoint());
      setTransportChannelProvider(defaultTransportChannelProvider());
      setStreamWatchdogCheckInterval(baseDefaults.getStreamWatchdogCheckInterval());
      setStreamWatchdogProvider(baseDefaults.getStreamWatchdogProvider());

      // Inject the UserAgent in addition to api-client header
      Map<String, String> headers =
          ImmutableMap.<String, String>builder()
              .putAll(
                  BigtableStubSettings.defaultApiClientHeaderProviderBuilder().build().getHeaders())
              // GrpcHeaderInterceptor treats the `user-agent` as a magic string
              .put("user-agent", "bigtable-java/" + Version.VERSION)
              .build();
      setInternalHeaderProvider(FixedHeaderProvider.create(headers));

      // Per-method settings using baseSettings for defaults.
      readRowsSettings = ServerStreamingCallSettings.newBuilder();

      readRowsSettings
          .setRetryableCodes(READ_ROWS_RETRY_CODES)
          .setRetrySettings(READ_ROWS_RETRY_SETTINGS)
          .setIdleTimeout(Duration.ofMinutes(5));

      // Point reads should use same defaults as streaming reads, but with a shorter timeout
      readRowSettings = UnaryCallSettings.newUnaryCallSettingsBuilder();
      readRowSettings
          .setRetryableCodes(readRowsSettings.getRetryableCodes())
          .setRetrySettings(
              readRowsSettings()
                  .getRetrySettings()
                  .toBuilder()
                  .setTotalTimeout(IDEMPOTENT_RETRY_SETTINGS.getTotalTimeout())
                  .build());

      sampleRowKeysSettings = UnaryCallSettings.newUnaryCallSettingsBuilder();
      sampleRowKeysSettings
          .setRetryableCodes(IDEMPOTENT_RETRY_CODES)
          .setRetrySettings(IDEMPOTENT_RETRY_SETTINGS);

      mutateRowSettings = UnaryCallSettings.newUnaryCallSettingsBuilder();
      copyRetrySettings(baseDefaults.mutateRowSettings(), mutateRowSettings);

      long maxBulkMutateElementPerBatch = 100L;
      // Enables bulkMutate to support 10 outstanding batches upto per channel or up to 20K entries.
      long maxBulkMutateOutstandingElementCount =
          Math.min(20_000L, 10L * maxBulkMutateElementPerBatch * getDefaultChannelPoolSize());

      bulkMutateRowsSettings =
          BigtableBatchingCallSettings.newBuilder(new MutateRowsBatchingDescriptor())
              .setRetryableCodes(IDEMPOTENT_RETRY_CODES)
              .setRetrySettings(MUTATE_ROWS_RETRY_SETTINGS)
              .setBatchingSettings(
                  BatchingSettings.newBuilder()
                      .setIsEnabled(true)
                      .setElementCountThreshold(maxBulkMutateElementPerBatch)
                      .setRequestByteThreshold(20L * 1024 * 1024)
                      .setDelayThreshold(Duration.ofSeconds(1))
                      .setFlowControlSettings(
                          FlowControlSettings.newBuilder()
                              .setLimitExceededBehavior(LimitExceededBehavior.Block)
                              .setMaxOutstandingRequestBytes(100L * 1024 * 1024)
                              .setMaxOutstandingElementCount(maxBulkMutateOutstandingElementCount)
                              .build())
                      .build());

      long maxBulkReadElementPerBatch = 100L;
      long maxBulkReadRequestSizePerBatch = 400L * 1024L;
      // Enables bulkRead to support 10 outstanding batches per channel
      long maxBulkReadOutstandingElementCount =
          10L * maxBulkReadElementPerBatch * getDefaultChannelPoolSize();

      bulkReadRowsSettings =
          BigtableBulkReadRowsCallSettings.newBuilder(new ReadRowsBatchingDescriptor())
              .setRetryableCodes(readRowsSettings.getRetryableCodes())
              .setRetrySettings(IDEMPOTENT_RETRY_SETTINGS)
              .setBatchingSettings(
                  BatchingSettings.newBuilder()
                      .setElementCountThreshold(maxBulkReadElementPerBatch)
                      .setRequestByteThreshold(maxBulkReadRequestSizePerBatch)
                      .setDelayThreshold(Duration.ofSeconds(1))
                      .setFlowControlSettings(
                          FlowControlSettings.newBuilder()
                              .setLimitExceededBehavior(LimitExceededBehavior.Block)
                              .setMaxOutstandingElementCount(maxBulkReadOutstandingElementCount)
                              .build())
                      .build());

      checkAndMutateRowSettings = UnaryCallSettings.newUnaryCallSettingsBuilder();
      copyRetrySettings(baseDefaults.checkAndMutateRowSettings(), checkAndMutateRowSettings);

      readModifyWriteRowSettings = UnaryCallSettings.newUnaryCallSettingsBuilder();
      copyRetrySettings(baseDefaults.readModifyWriteRowSettings(), readModifyWriteRowSettings);

<<<<<<< HEAD
      generateInitialChangeStreamPartitionsSettings = ServerStreamingCallSettings.newBuilder();
      generateInitialChangeStreamPartitionsSettings
          .setRetryableCodes(GENERATE_INITIAL_CHANGE_STREAM_PARTITIONS_RETRY_CODES)
          .setRetrySettings(GENERATE_INITIAL_CHANGE_STREAM_PARTITIONS_RETRY_SETTINGS)
          .setIdleTimeout(Duration.ofMinutes(5));

      readChangeStreamSettings = ServerStreamingCallSettings.newBuilder();
      readChangeStreamSettings
          .setRetryableCodes(READ_CHANGE_STREAM_RETRY_CODES)
          .setRetrySettings(READ_CHANGE_STREAM_RETRY_SETTINGS)
          .setIdleTimeout(Duration.ofMinutes(5));

=======
>>>>>>> 0e471161
      pingAndWarmSettings = UnaryCallSettings.newUnaryCallSettingsBuilder();
      pingAndWarmSettings.setRetrySettings(
          RetrySettings.newBuilder()
              .setMaxAttempts(1)
              .setInitialRpcTimeout(PRIME_REQUEST_TIMEOUT)
              .setMaxRpcTimeout(PRIME_REQUEST_TIMEOUT)
              .setTotalTimeout(PRIME_REQUEST_TIMEOUT)
              .build());
    }

    private Builder(EnhancedBigtableStubSettings settings) {
      super(settings);
      projectId = settings.projectId;
      instanceId = settings.instanceId;
      appProfileId = settings.appProfileId;
      isRefreshingChannel = settings.isRefreshingChannel;
      primedTableIds = settings.primedTableIds;
      jwtAudienceMapping = settings.jwtAudienceMapping;

      // Per method settings.
      readRowsSettings = settings.readRowsSettings.toBuilder();
      readRowSettings = settings.readRowSettings.toBuilder();
      sampleRowKeysSettings = settings.sampleRowKeysSettings.toBuilder();
      mutateRowSettings = settings.mutateRowSettings.toBuilder();
      bulkMutateRowsSettings = settings.bulkMutateRowsSettings.toBuilder();
      bulkReadRowsSettings = settings.bulkReadRowsSettings.toBuilder();
      checkAndMutateRowSettings = settings.checkAndMutateRowSettings.toBuilder();
      readModifyWriteRowSettings = settings.readModifyWriteRowSettings.toBuilder();
<<<<<<< HEAD
      generateInitialChangeStreamPartitionsSettings =
          settings.generateInitialChangeStreamPartitionsSettings.toBuilder();
      readChangeStreamSettings = settings.readChangeStreamSettings.toBuilder();
=======
>>>>>>> 0e471161
      pingAndWarmSettings = settings.pingAndWarmSettings.toBuilder();
    }
    // <editor-fold desc="Private Helpers">

    /**
     * Copies settings from unary RPC to another. This is necessary when modifying request and
     * response types while trying to retain retry settings.
     */
    private static void copyRetrySettings(
        UnaryCallSettings.Builder<?, ?> source, UnaryCallSettings.Builder<?, ?> dest) {
      dest.setRetryableCodes(source.getRetryableCodes());
      dest.setRetrySettings(source.getRetrySettings());
    }
    // </editor-fold>

    // <editor-fold desc="Public API">
    /**
     * Sets the project id of that target instance. This setting is required. All RPCs will be made
     * in the context of this setting.
     */
    public Builder setProjectId(@Nonnull String projectId) {
      Preconditions.checkNotNull(projectId);
      this.projectId = projectId;
      return this;
    }

    /** Gets the project id of the target instance that was previously set on this Builder. */
    public String getProjectId() {
      return projectId;
    }

    /**
     * Sets the target instance id. This setting is required. All RPCs will be made in the context
     * of this setting.
     */
    public Builder setInstanceId(@Nonnull String instanceId) {
      Preconditions.checkNotNull(instanceId);
      this.instanceId = instanceId;
      return this;
    }

    /** Gets the target instance id that was previously set on this Builder. */
    public String getInstanceId() {
      return instanceId;
    }

    /**
     * Sets the AppProfile to use. An application profile (sometimes also shortened to "app
     * profile") is a group of configuration parameters for an individual use case. A client will
     * identify itself with an application profile ID at connection time, and the requests will be
     * handled according to that application profile.
     */
    public Builder setAppProfileId(@Nonnull String appProfileId) {
      Preconditions.checkNotNull(appProfileId, "AppProfileId can't be null");
      this.appProfileId = appProfileId;
      return this;
    }

    /**
     * Resets the AppProfile id to the default for the instance.
     *
     * <p>An application profile (sometimes also shortened to "app profile") is a group of
     * configuration parameters for an individual use case. A client will identify itself with an
     * application profile ID at connection time, and the requests will be handled according to that
     * application profile.
     *
     * <p>Every Bigtable Instance has a default application profile associated with it, this method
     * configures the client to use it.
     */
    public Builder setDefaultAppProfileId() {
      setAppProfileId(SERVER_DEFAULT_APP_PROFILE_ID);
      return this;
    }

    /** Gets the app profile id that was previously set on this Builder. */
    public String getAppProfileId() {
      return appProfileId;
    }

    /**
     * Sets if channels will gracefully refresh connections to Cloud Bigtable service.
     *
     * <p>When enabled, this will wait for the connection to complete the SSL handshake and warm up
<<<<<<< HEAD
     * serverside caches for all the tables of the instance.
=======
     * serverside caches for all the tables of the instance. This feature is enabled by default.
>>>>>>> 0e471161
     *
     * @see com.google.cloud.bigtable.data.v2.BigtableDataSettings.Builder#setRefreshingChannel
     * @deprecated Channel refreshing is enabled by default and this method will be deprecated.
     */
    @Deprecated
    public Builder setRefreshingChannel(boolean isRefreshingChannel) {
      this.isRefreshingChannel = isRefreshingChannel;
      return this;
    }

    /**
     * @deprecated This field is ignored. If {@link #isRefreshingChannel()} is enabled, warm up
     *     requests will be sent to all table ids of the instance.
     */
    @Deprecated
    public Builder setPrimedTableIds(String... tableIds) {
      this.primedTableIds = ImmutableList.copyOf(tableIds);
      return this;
    }

    /**
     * Gets if channels will gracefully refresh connections to Cloud Bigtable service.
     *
     * @deprecated Channel refreshing is enabled by default and this method will be deprecated.
     */
    @Deprecated
    public boolean isRefreshingChannel() {
      return isRefreshingChannel;
    }

    /**
     * @deprecated This field is ignored. If {@link #isRefreshingChannel()} is enabled, warm up
     *     requests will be sent to all table ids of the instance.
     */
    @Deprecated
    public List<String> getPrimedTableIds() {
      return primedTableIds;
    }

    @InternalApi("Used for internal testing")
    public Builder setJwtAudienceMapping(Map<String, String> jwtAudienceMapping) {
      this.jwtAudienceMapping = Preconditions.checkNotNull(jwtAudienceMapping);
      return this;
    }

    @InternalApi("Used for internal testing")
    public Map<String, String> getJwtAudienceMapping() {
      return jwtAudienceMapping;
    }

    /** Returns the builder for the settings used for calls to readRows. */
    public ServerStreamingCallSettings.Builder<Query, Row> readRowsSettings() {
      return readRowsSettings;
    }

    /** Returns the builder for the settings used for point reads using readRow. */
    public UnaryCallSettings.Builder<Query, Row> readRowSettings() {
      return readRowSettings;
    }

    /** Returns the builder for the settings used for calls to SampleRowKeysSettings. */
    public UnaryCallSettings.Builder<String, List<KeyOffset>> sampleRowKeysSettings() {
      return sampleRowKeysSettings;
    }

    /** Returns the builder for the settings used for calls to MutateRow. */
    public UnaryCallSettings.Builder<RowMutation, Void> mutateRowSettings() {
      return mutateRowSettings;
    }

    /** Returns the builder for the settings used for calls to MutateRows. */
    public BigtableBatchingCallSettings.Builder bulkMutateRowsSettings() {
      return bulkMutateRowsSettings;
    }

    /** Returns the builder for the settings used for calls to MutateRows. */
    public BigtableBulkReadRowsCallSettings.Builder bulkReadRowsSettings() {
      return bulkReadRowsSettings;
    }

    /** Returns the builder for the settings used for calls to CheckAndMutateRow. */
    public UnaryCallSettings.Builder<ConditionalRowMutation, Boolean> checkAndMutateRowSettings() {
      return checkAndMutateRowSettings;
    }

    /** Returns the builder with the settings used for calls to ReadModifyWriteRow. */
    public UnaryCallSettings.Builder<ReadModifyWriteRow, Row> readModifyWriteRowSettings() {
      return readModifyWriteRowSettings;
    }

<<<<<<< HEAD
    /** Returns the builder for the settings used for calls to ReadChangeStream. */
    public ServerStreamingCallSettings.Builder<ReadChangeStreamQuery, ChangeStreamRecord>
        readChangeStreamSettings() {
      return readChangeStreamSettings;
    }

    /**
     * Returns the builder for the settings used for calls to GenerateInitialChangeStreamPartitions.
     */
    public ServerStreamingCallSettings.Builder<String, ByteStringRange>
        generateInitialChangeStreamPartitionsSettings() {
      return generateInitialChangeStreamPartitionsSettings;
    }

=======
>>>>>>> 0e471161
    /** Returns the builder with the settings used for calls to PingAndWarm. */
    public UnaryCallSettings.Builder<PingAndWarmRequest, Void> pingAndWarmSettings() {
      return pingAndWarmSettings;
    }

    @SuppressWarnings("unchecked")
    public EnhancedBigtableStubSettings build() {
      Preconditions.checkState(projectId != null, "Project id must be set");
      Preconditions.checkState(instanceId != null, "Instance id must be set");

      if (isRefreshingChannel) {
        Preconditions.checkArgument(
            getTransportChannelProvider() instanceof InstantiatingGrpcChannelProvider,
            "refreshingChannel only works with InstantiatingGrpcChannelProviders");
        InstantiatingGrpcChannelProvider.Builder channelProviderBuilder =
            ((InstantiatingGrpcChannelProvider) getTransportChannelProvider()).toBuilder();
        Credentials credentials = null;
        if (getCredentialsProvider() != null) {
          try {
            credentials = getCredentialsProvider().getCredentials();
          } catch (IOException e) {
            throw new RuntimeException(e);
          }
        }
        // Use shared credentials
        this.setCredentialsProvider(FixedCredentialsProvider.create(credentials));
        channelProviderBuilder.setChannelPrimer(
            BigtableChannelPrimer.create(credentials, projectId, instanceId, appProfileId));
        this.setTransportChannelProvider(channelProviderBuilder.build());
      }
      return new EnhancedBigtableStubSettings(this);
    }
    // </editor-fold>
  }

  @Override
  public String toString() {
    return MoreObjects.toStringHelper(this)
        .add("projectId", projectId)
        .add("instanceId", instanceId)
        .add("appProfileId", appProfileId)
        .add("isRefreshingChannel", isRefreshingChannel)
        .add("primedTableIds", primedTableIds)
        .add("jwtAudienceMapping", jwtAudienceMapping)
        .add("readRowsSettings", readRowsSettings)
        .add("readRowSettings", readRowSettings)
        .add("sampleRowKeysSettings", sampleRowKeysSettings)
        .add("mutateRowSettings", mutateRowSettings)
        .add("bulkMutateRowsSettings", bulkMutateRowsSettings)
        .add("bulkReadRowsSettings", bulkReadRowsSettings)
        .add("checkAndMutateRowSettings", checkAndMutateRowSettings)
        .add("readModifyWriteRowSettings", readModifyWriteRowSettings)
<<<<<<< HEAD
        .add(
            "generateInitialChangeStreamPartitionsSettings",
            generateInitialChangeStreamPartitionsSettings)
        .add("readChangeStreamSettings", readChangeStreamSettings)
=======
>>>>>>> 0e471161
        .add("pingAndWarmSettings", pingAndWarmSettings)
        .add("parent", super.toString())
        .toString();
  }
}<|MERGE_RESOLUTION|>--- conflicted
+++ resolved
@@ -215,13 +215,10 @@
   private final BigtableBulkReadRowsCallSettings bulkReadRowsSettings;
   private final UnaryCallSettings<ConditionalRowMutation, Boolean> checkAndMutateRowSettings;
   private final UnaryCallSettings<ReadModifyWriteRow, Row> readModifyWriteRowSettings;
-<<<<<<< HEAD
   private final ServerStreamingCallSettings<String, ByteStringRange>
       generateInitialChangeStreamPartitionsSettings;
   private final ServerStreamingCallSettings<ReadChangeStreamQuery, ChangeStreamRecord>
       readChangeStreamSettings;
-=======
->>>>>>> 0e471161
   private final UnaryCallSettings<PingAndWarmRequest, Void> pingAndWarmSettings;
 
   private EnhancedBigtableStubSettings(Builder builder) {
@@ -258,12 +255,9 @@
     bulkReadRowsSettings = builder.bulkReadRowsSettings.build();
     checkAndMutateRowSettings = builder.checkAndMutateRowSettings.build();
     readModifyWriteRowSettings = builder.readModifyWriteRowSettings.build();
-<<<<<<< HEAD
     generateInitialChangeStreamPartitionsSettings =
         builder.generateInitialChangeStreamPartitionsSettings.build();
     readChangeStreamSettings = builder.readChangeStreamSettings.build();
-=======
->>>>>>> 0e471161
     pingAndWarmSettings = builder.pingAndWarmSettings.build();
   }
 
@@ -555,7 +549,6 @@
     return readModifyWriteRowSettings;
   }
 
-<<<<<<< HEAD
   public ServerStreamingCallSettings<String, ByteStringRange>
       generateInitialChangeStreamPartitionsSettings() {
     return generateInitialChangeStreamPartitionsSettings;
@@ -566,8 +559,6 @@
     return readChangeStreamSettings;
   }
 
-=======
->>>>>>> 0e471161
   /**
    * Returns the object with the settings used for calls to PingAndWarm.
    *
@@ -601,13 +592,10 @@
     private final UnaryCallSettings.Builder<ConditionalRowMutation, Boolean>
         checkAndMutateRowSettings;
     private final UnaryCallSettings.Builder<ReadModifyWriteRow, Row> readModifyWriteRowSettings;
-<<<<<<< HEAD
     private final ServerStreamingCallSettings.Builder<String, ByteStringRange>
         generateInitialChangeStreamPartitionsSettings;
     private final ServerStreamingCallSettings.Builder<ReadChangeStreamQuery, ChangeStreamRecord>
         readChangeStreamSettings;
-=======
->>>>>>> 0e471161
     private final UnaryCallSettings.Builder<PingAndWarmRequest, Void> pingAndWarmSettings;
 
     /**
@@ -721,7 +709,6 @@
       readModifyWriteRowSettings = UnaryCallSettings.newUnaryCallSettingsBuilder();
       copyRetrySettings(baseDefaults.readModifyWriteRowSettings(), readModifyWriteRowSettings);
 
-<<<<<<< HEAD
       generateInitialChangeStreamPartitionsSettings = ServerStreamingCallSettings.newBuilder();
       generateInitialChangeStreamPartitionsSettings
           .setRetryableCodes(GENERATE_INITIAL_CHANGE_STREAM_PARTITIONS_RETRY_CODES)
@@ -734,8 +721,6 @@
           .setRetrySettings(READ_CHANGE_STREAM_RETRY_SETTINGS)
           .setIdleTimeout(Duration.ofMinutes(5));
 
-=======
->>>>>>> 0e471161
       pingAndWarmSettings = UnaryCallSettings.newUnaryCallSettingsBuilder();
       pingAndWarmSettings.setRetrySettings(
           RetrySettings.newBuilder()
@@ -764,12 +749,9 @@
       bulkReadRowsSettings = settings.bulkReadRowsSettings.toBuilder();
       checkAndMutateRowSettings = settings.checkAndMutateRowSettings.toBuilder();
       readModifyWriteRowSettings = settings.readModifyWriteRowSettings.toBuilder();
-<<<<<<< HEAD
       generateInitialChangeStreamPartitionsSettings =
           settings.generateInitialChangeStreamPartitionsSettings.toBuilder();
       readChangeStreamSettings = settings.readChangeStreamSettings.toBuilder();
-=======
->>>>>>> 0e471161
       pingAndWarmSettings = settings.pingAndWarmSettings.toBuilder();
     }
     // <editor-fold desc="Private Helpers">
@@ -853,11 +835,7 @@
      * Sets if channels will gracefully refresh connections to Cloud Bigtable service.
      *
      * <p>When enabled, this will wait for the connection to complete the SSL handshake and warm up
-<<<<<<< HEAD
-     * serverside caches for all the tables of the instance.
-=======
      * serverside caches for all the tables of the instance. This feature is enabled by default.
->>>>>>> 0e471161
      *
      * @see com.google.cloud.bigtable.data.v2.BigtableDataSettings.Builder#setRefreshingChannel
      * @deprecated Channel refreshing is enabled by default and this method will be deprecated.
@@ -948,7 +926,6 @@
       return readModifyWriteRowSettings;
     }
 
-<<<<<<< HEAD
     /** Returns the builder for the settings used for calls to ReadChangeStream. */
     public ServerStreamingCallSettings.Builder<ReadChangeStreamQuery, ChangeStreamRecord>
         readChangeStreamSettings() {
@@ -963,8 +940,6 @@
       return generateInitialChangeStreamPartitionsSettings;
     }
 
-=======
->>>>>>> 0e471161
     /** Returns the builder with the settings used for calls to PingAndWarm. */
     public UnaryCallSettings.Builder<PingAndWarmRequest, Void> pingAndWarmSettings() {
       return pingAndWarmSettings;
@@ -1017,13 +992,10 @@
         .add("bulkReadRowsSettings", bulkReadRowsSettings)
         .add("checkAndMutateRowSettings", checkAndMutateRowSettings)
         .add("readModifyWriteRowSettings", readModifyWriteRowSettings)
-<<<<<<< HEAD
         .add(
             "generateInitialChangeStreamPartitionsSettings",
             generateInitialChangeStreamPartitionsSettings)
         .add("readChangeStreamSettings", readChangeStreamSettings)
-=======
->>>>>>> 0e471161
         .add("pingAndWarmSettings", pingAndWarmSettings)
         .add("parent", super.toString())
         .toString();
