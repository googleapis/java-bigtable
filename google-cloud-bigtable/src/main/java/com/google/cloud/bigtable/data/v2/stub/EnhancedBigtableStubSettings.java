--- conflicted
+++ resolved
@@ -370,17 +370,9 @@
     if (isDirectpathEnabled) {
       // Attempts direct access to CBT service over gRPC to improve throughput,
       // whether the attempt is allowed is totally controlled by service owner.
-<<<<<<< HEAD
-      grpcTransportProviderBuilder
-          .setAttemptDirectPathXds()
-          .setAttemptDirectPath(true)
-          // Allow using non-default service account in DirectPath.
-          .setAllowNonDefaultServiceAccount(true);
-=======
       grpcTransportProviderBuilder.setAttemptDirectPathXds().setAttemptDirectPath(true).setAllowNonDefaultServiceAccount(true);
       System.out.println("We configured directpath properly");
 
->>>>>>> c0a6b7a8
     }
 
     return grpcTransportProviderBuilder
