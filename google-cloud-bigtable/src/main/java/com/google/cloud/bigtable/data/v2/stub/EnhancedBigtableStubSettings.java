/*
 * Copyright 2018 Google LLC
 *
 * Licensed under the Apache License, Version 2.0 (the "License");
 * you may not use this file except in compliance with the License.
 * You may obtain a copy of the License at
 *
 *     https://www.apache.org/licenses/LICENSE-2.0
 *
 * Unless required by applicable law or agreed to in writing, software
 * distributed under the License is distributed on an "AS IS" BASIS,
 * WITHOUT WARRANTIES OR CONDITIONS OF ANY KIND, either express or implied.
 * See the License for the specific language governing permissions and
 * limitations under the License.
 */
package com.google.cloud.bigtable.data.v2.stub;

import com.google.api.core.BetaApi;
import com.google.api.core.InternalApi;
import com.google.api.gax.batching.BatchingCallSettings;
import com.google.api.gax.batching.BatchingSettings;
import com.google.api.gax.batching.FlowControlSettings;
import com.google.api.gax.batching.FlowController;
import com.google.api.gax.batching.FlowController.LimitExceededBehavior;
import com.google.api.gax.core.GoogleCredentialsProvider;
import com.google.api.gax.grpc.ChannelPoolSettings;
import com.google.api.gax.grpc.InstantiatingGrpcChannelProvider;
import com.google.api.gax.retrying.RetrySettings;
import com.google.api.gax.rpc.FixedHeaderProvider;
import com.google.api.gax.rpc.ServerStreamingCallSettings;
import com.google.api.gax.rpc.StatusCode.Code;
import com.google.api.gax.rpc.StubSettings;
import com.google.api.gax.rpc.TransportChannelProvider;
import com.google.api.gax.rpc.UnaryCallSettings;
import com.google.bigtable.v2.FeatureFlags;
import com.google.bigtable.v2.PingAndWarmRequest;
import com.google.cloud.bigtable.Version;
import com.google.cloud.bigtable.data.v2.models.ChangeStreamRecord;
import com.google.cloud.bigtable.data.v2.models.ConditionalRowMutation;
import com.google.cloud.bigtable.data.v2.models.KeyOffset;
import com.google.cloud.bigtable.data.v2.models.Query;
import com.google.cloud.bigtable.data.v2.models.Range.ByteStringRange;
import com.google.cloud.bigtable.data.v2.models.ReadChangeStreamQuery;
import com.google.cloud.bigtable.data.v2.models.ReadModifyWriteRow;
import com.google.cloud.bigtable.data.v2.models.Row;
import com.google.cloud.bigtable.data.v2.models.RowMutation;
import com.google.cloud.bigtable.data.v2.stub.mutaterows.MutateRowsBatchingDescriptor;
import com.google.cloud.bigtable.data.v2.stub.readrows.ReadRowsBatchingDescriptor;
import com.google.common.base.MoreObjects;
import com.google.common.base.Preconditions;
import com.google.common.collect.ImmutableList;
import com.google.common.collect.ImmutableMap;
import com.google.common.collect.ImmutableSet;
import io.opentelemetry.api.OpenTelemetry;
import java.io.ByteArrayOutputStream;
import java.io.IOException;
import java.nio.charset.StandardCharsets;
import java.util.Base64;
import java.util.List;
import java.util.Map;
import java.util.Set;
import java.util.logging.Logger;
import javax.annotation.Nonnull;
import javax.annotation.Nullable;
import org.threeten.bp.Duration;

/**
 * Settings class to configure an instance of {@link EnhancedBigtableStub}.
 *
 * <p>Sane defaults are provided for most settings:
 *
 * <ul>
 *   <li>The default service address (bigtable.googleapis.com) and default port (443) are used.
 *   <li>Credentials are acquired automatically through Application Default Credentials.
 *   <li>Retries are configured for idempotent methods but not for non-idempotent methods.
 * </ul>
 *
 * <p>The only required setting is the instance name.
 *
 * <p>The builder of this class is recursive, so contained classes are themselves builders. When
 * build() is called, the tree of builders is called to create the complete settings object.
 *
 * <pre>{@code
 * BigtableDataSettings.Builder settingsBuilder = BigtableDataSettings.newBuilder()
 *   .setProjectId("my-project-id")
 *   .setInstanceId("my-instance-id")
 *   .setAppProfileId("default");
 *
 * settingsBuilder.readRowsSettings()
 *  .setRetryableCodes(Code.DEADLINE_EXCEEDED, Code.UNAVAILABLE);
 *
 * BigtableDataSettings settings = builder.build();
 * }</pre>
 */
public class EnhancedBigtableStubSettings extends StubSettings<EnhancedBigtableStubSettings> {
  private static final Logger logger =
      Logger.getLogger(EnhancedBigtableStubSettings.class.getName());

  // The largest message that can be received is a 256 MB ReadRowsResponse.
  private static final int MAX_MESSAGE_SIZE = 256 * 1024 * 1024;
  private static final String SERVER_DEFAULT_APP_PROFILE_ID = "";

  private static final Set<Code> IDEMPOTENT_RETRY_CODES =
      ImmutableSet.of(Code.DEADLINE_EXCEEDED, Code.UNAVAILABLE);

  // Copy of default retrying settings in the yaml
  private static final RetrySettings IDEMPOTENT_RETRY_SETTINGS =
      RetrySettings.newBuilder()
          .setInitialRetryDelay(Duration.ofMillis(10))
          .setRetryDelayMultiplier(2)
          .setMaxRetryDelay(Duration.ofMinutes(1))
          .setInitialRpcTimeout(Duration.ofSeconds(20))
          .setRpcTimeoutMultiplier(1.0)
          .setMaxRpcTimeout(Duration.ofSeconds(20))
          .setTotalTimeout(Duration.ofMinutes(10))
          .build();

  // Allow retrying ABORTED statuses. These will be returned by the server when the client is
  // too slow to read the rows. This makes sense for the java client because retries happen
  // after the row merging logic. Which means that the retry will not be invoked until the
  // current buffered chunks are consumed.
  private static final Set<Code> READ_ROWS_RETRY_CODES =
      ImmutableSet.<Code>builder().addAll(IDEMPOTENT_RETRY_CODES).add(Code.ABORTED).build();

  // Priming request should have a shorter timeout
  private static Duration PRIME_REQUEST_TIMEOUT = Duration.ofSeconds(30);

  private static final RetrySettings READ_ROWS_RETRY_SETTINGS =
      RetrySettings.newBuilder()
          .setInitialRetryDelay(Duration.ofMillis(10))
          .setRetryDelayMultiplier(2.0)
          .setMaxRetryDelay(Duration.ofMinutes(1))
          .setMaxAttempts(10)
          .setJittered(true)
          .setInitialRpcTimeout(Duration.ofMinutes(30))
          .setRpcTimeoutMultiplier(2.0)
          .setMaxRpcTimeout(Duration.ofMinutes(30))
          .setTotalTimeout(Duration.ofHours(12))
          .build();

  private static final RetrySettings MUTATE_ROWS_RETRY_SETTINGS =
      RetrySettings.newBuilder()
          .setInitialRetryDelay(Duration.ofMillis(10))
          .setRetryDelayMultiplier(2)
          .setMaxRetryDelay(Duration.ofMinutes(1))
          .setInitialRpcTimeout(Duration.ofMinutes(1))
          .setRpcTimeoutMultiplier(1.0)
          .setMaxRpcTimeout(Duration.ofMinutes(1))
          .setTotalTimeout(Duration.ofMinutes(10))
          .build();

  private static final Set<Code> GENERATE_INITIAL_CHANGE_STREAM_PARTITIONS_RETRY_CODES =
      ImmutableSet.<Code>builder().addAll(IDEMPOTENT_RETRY_CODES).add(Code.ABORTED).build();

  private static final RetrySettings GENERATE_INITIAL_CHANGE_STREAM_PARTITIONS_RETRY_SETTINGS =
      RetrySettings.newBuilder()
          .setInitialRetryDelay(Duration.ofMillis(10))
          .setRetryDelayMultiplier(2.0)
          .setMaxRetryDelay(Duration.ofMinutes(1))
          .setMaxAttempts(10)
          .setJittered(true)
          .setInitialRpcTimeout(Duration.ofMinutes(1))
          .setRpcTimeoutMultiplier(2.0)
          .setMaxRpcTimeout(Duration.ofMinutes(10))
          .setTotalTimeout(Duration.ofMinutes(60))
          .build();

  // Allow retrying ABORTED statuses. These will be returned by the server when the client is
  // too slow to read the change stream records. This makes sense for the java client because
  // retries happen after the mutation merging logic. Which means that the retry will not be
  // invoked until the current buffered change stream mutations are consumed.
  private static final Set<Code> READ_CHANGE_STREAM_RETRY_CODES =
      ImmutableSet.<Code>builder().addAll(IDEMPOTENT_RETRY_CODES).add(Code.ABORTED).build();

  private static final RetrySettings READ_CHANGE_STREAM_RETRY_SETTINGS =
      RetrySettings.newBuilder()
          .setInitialRetryDelay(Duration.ofMillis(10))
          .setRetryDelayMultiplier(2.0)
          .setMaxRetryDelay(Duration.ofMinutes(1))
          .setMaxAttempts(10)
          .setJittered(true)
          .setInitialRpcTimeout(Duration.ofMinutes(5))
          .setRpcTimeoutMultiplier(2.0)
          .setMaxRpcTimeout(Duration.ofMinutes(5))
          .setTotalTimeout(Duration.ofHours(12))
          .build();

  /**
   * Scopes that are equivalent to JWT's audience.
   *
   * <p>When the credentials provider contains any of these scopes (default behavior) and the
   * application default credentials point to a service account, then OAuth2 tokens will be replaced
   * with JWT tokens. This removes the need for access token refreshes.
   */
  private static final ImmutableList<String> JWT_ENABLED_SCOPES =
      ImmutableList.<String>builder()
          .add("https://www.googleapis.com/auth/bigtable.data")
          .add("https://www.googleapis.com/auth/cloud-bigtable.data")
          .add("https://www.googleapis.com/auth/cloud-platform")
          .build();

  /**
   * In most cases, jwt audience == service name. However in some cases, this is not the case. The
   * following mapping is used to patch the audience in a JWT token.
   */
  private static final Map<String, String> DEFAULT_JWT_AUDIENCE_MAPPING =
      ImmutableMap.of("batch-bigtable.googleapis.com", "https://bigtable.googleapis.com/");

  private final String projectId;
  private final String instanceId;
  private final String appProfileId;
  private final boolean isRefreshingChannel;
  private ImmutableList<String> primedTableIds;
  private final Map<String, String> jwtAudienceMapping;
  private final boolean enableRoutingCookie;
  private final boolean enableRetryInfo;

  private final ServerStreamingCallSettings<Query, Row> readRowsSettings;
  private final UnaryCallSettings<Query, Row> readRowSettings;
  private final UnaryCallSettings<String, List<KeyOffset>> sampleRowKeysSettings;
  private final UnaryCallSettings<RowMutation, Void> mutateRowSettings;
  private final BigtableBatchingCallSettings bulkMutateRowsSettings;
  private final BigtableBulkReadRowsCallSettings bulkReadRowsSettings;
  private final UnaryCallSettings<ConditionalRowMutation, Boolean> checkAndMutateRowSettings;
  private final UnaryCallSettings<ReadModifyWriteRow, Row> readModifyWriteRowSettings;
  private final ServerStreamingCallSettings<String, ByteStringRange>
      generateInitialChangeStreamPartitionsSettings;
  private final ServerStreamingCallSettings<ReadChangeStreamQuery, ChangeStreamRecord>
      readChangeStreamSettings;
  private final UnaryCallSettings<PingAndWarmRequest, Void> pingAndWarmSettings;

  private final FeatureFlags featureFlags;

  private final boolean isBuiltinMetricsEnabled;

  private final OpenTelemetry openTelemetry;

  private EnhancedBigtableStubSettings(Builder builder) {
    super(builder);

    // Since point reads, streaming reads, bulk reads share the same base callable that converts
    // grpc errors into ApiExceptions, they must have the same retry codes.
    Preconditions.checkState(
        builder
            .readRowSettings
            .getRetryableCodes()
            .equals(builder.readRowsSettings.getRetryableCodes()),
        "Single ReadRow retry codes must match ReadRows retry codes");
    Preconditions.checkState(
        builder
            .bulkReadRowsSettings
            .getRetryableCodes()
            .equals(builder.readRowsSettings.getRetryableCodes()),
        "Bulk ReadRow retry codes must match ReadRows retry codes");

    projectId = builder.projectId;
    instanceId = builder.instanceId;
    appProfileId = builder.appProfileId;
    isRefreshingChannel = builder.isRefreshingChannel;
    primedTableIds = builder.primedTableIds;
    jwtAudienceMapping = builder.jwtAudienceMapping;
<<<<<<< HEAD
    isBuiltinMetricsEnabled = builder.isBuiltinMetricsEnabled;
    openTelemetry = builder.openTelemetry;
=======
    enableRoutingCookie = builder.enableRoutingCookie;
    enableRetryInfo = builder.enableRetryInfo;
>>>>>>> 5f99f43e

    // Per method settings.
    readRowsSettings = builder.readRowsSettings.build();
    readRowSettings = builder.readRowSettings.build();
    sampleRowKeysSettings = builder.sampleRowKeysSettings.build();
    mutateRowSettings = builder.mutateRowSettings.build();
    bulkMutateRowsSettings = builder.bulkMutateRowsSettings.build();
    bulkReadRowsSettings = builder.bulkReadRowsSettings.build();
    checkAndMutateRowSettings = builder.checkAndMutateRowSettings.build();
    readModifyWriteRowSettings = builder.readModifyWriteRowSettings.build();
    generateInitialChangeStreamPartitionsSettings =
        builder.generateInitialChangeStreamPartitionsSettings.build();
    readChangeStreamSettings = builder.readChangeStreamSettings.build();
    pingAndWarmSettings = builder.pingAndWarmSettings.build();
    featureFlags = builder.featureFlags.build();
  }

  /** Create a new builder. */
  public static Builder newBuilder() {
    return new Builder();
  }

  /** Returns the project id of the target instance. */
  public String getProjectId() {
    return projectId;
  }

  /** Returns the target instance id. */
  public String getInstanceId() {
    return instanceId;
  }

  /** Returns the configured AppProfile to use */
  public String getAppProfileId() {
    return appProfileId;
  }

  /**
   * Returns if channels will gracefully refresh connections to Cloud Bigtable service
   *
   * @deprecated Channel refreshing is enabled by default and this method will be deprecated.
   */
  @Deprecated
  public boolean isRefreshingChannel() {
    return isRefreshingChannel;
  }

  /**
   * @deprecated This field is ignored. If {@link #isRefreshingChannel()} is enabled, warm up
   *     requests will be sent to all table ids of the instance.
   */
  @Deprecated
  public List<String> getPrimedTableIds() {
    return primedTableIds;
  }

  @InternalApi("Used for internal testing")
  public Map<String, String> getJwtAudienceMapping() {
    return jwtAudienceMapping;
  }

<<<<<<< HEAD
  public boolean isBuiltinMetricsEnabled() {
    return isBuiltinMetricsEnabled;
  }

  public OpenTelemetry getOpenTelemetry() {
    return openTelemetry;
=======
  /**
   * Gets if routing cookie is enabled. If true, client will retry a request with extra metadata
   * server sent back.
   */
  @BetaApi("Routing cookie is not currently stable and may change in the future")
  public boolean getEnableRoutingCookie() {
    return enableRoutingCookie;
  }

  /**
   * Gets if RetryInfo is enabled. If true, client bases retry decision and back off time on server
   * returned RetryInfo value. Otherwise, client uses {@link RetrySettings}.
   */
  @BetaApi("RetryInfo is not currently stable and may change in the future")
  public boolean getEnableRetryInfo() {
    return enableRetryInfo;
>>>>>>> 5f99f43e
  }

  /** Returns a builder for the default ChannelProvider for this service. */
  public static InstantiatingGrpcChannelProvider.Builder defaultGrpcTransportProviderBuilder() {
    return BigtableStubSettings.defaultGrpcTransportProviderBuilder()
        .setChannelPoolSettings(
            ChannelPoolSettings.builder()
                .setInitialChannelCount(10)
                .setMinRpcsPerChannel(1)
                .setMaxRpcsPerChannel(50)
                .setPreemptiveRefreshEnabled(true)
                .build())
        .setMaxInboundMessageSize(MAX_MESSAGE_SIZE)
        .setKeepAliveTime(Duration.ofSeconds(30)) // sends ping in this interval
        .setKeepAliveTimeout(
            Duration.ofSeconds(10)) // wait this long before considering the connection dead
        // Attempts direct access to CBT service over gRPC to improve throughput,
        // whether the attempt is allowed is totally controlled by service owner.
        .setAttemptDirectPath(true);
  }

  @SuppressWarnings("WeakerAccess")
  public static TransportChannelProvider defaultTransportChannelProvider() {
    return defaultGrpcTransportProviderBuilder().build();
  }

  /** Returns a builder for the default credentials for this service. */
  public static GoogleCredentialsProvider.Builder defaultCredentialsProviderBuilder() {
    return BigtableStubSettings.defaultCredentialsProviderBuilder()
        .setJwtEnabledScopes(JWT_ENABLED_SCOPES);
  }

  /**
   * Returns the object with the settings used for calls to ReadRows.
   *
   * <p>This is idempotent and streaming operation.
   *
   * <p>Default retry and timeout settings:
   *
   * <ul>
   *   <li>{@link ServerStreamingCallSettings.Builder#setIdleTimeout Default idle timeout} is set to
   *       5 mins. Idle timeout is how long to wait before considering the stream orphaned by the
   *       user and closing it.
   *   <li>{@link ServerStreamingCallSettings.Builder#setWaitTimeout Default wait timeout} is set to
   *       5 mins. Wait timeout is the maximum amount of time to wait for the next message from the
   *       server.
   *   <li>Retry {@link ServerStreamingCallSettings.Builder#setRetryableCodes error codes} are:
   *       {@link Code#DEADLINE_EXCEEDED}, {@link Code#UNAVAILABLE} and {@link Code#ABORTED}.
   *   <li>RetryDelay between failed attempts {@link RetrySettings.Builder#setInitialRetryDelay
   *       starts} at 10ms and {@link RetrySettings.Builder#setRetryDelayMultiplier increases
   *       exponentially} by a factor of 2 until a {@link RetrySettings.Builder#setMaxRetryDelay
   *       maximum of} 1 minute.
   *   <li>The default read timeout for {@link RetrySettings.Builder#setMaxRpcTimeout each attempt}
   *       is 30 minutes with {@link RetrySettings.Builder#setMaxAttempts maximum attempt} count of
   *       10 times and the timeout to read the {@link RetrySettings.Builder#setTotalTimeout entire
   *       stream} is 12 hours.
   * </ul>
   */
  public ServerStreamingCallSettings<Query, Row> readRowsSettings() {
    return readRowsSettings;
  }

  /**
   * Returns the object with the settings used for calls to SampleRowKeys.
   *
   * <p>This is idempotent and non-streaming operation.
   *
   * <p>Default retry and timeout settings:
   *
   * <ul>
   *   <li>Retry {@link UnaryCallSettings.Builder#setRetryableCodes error codes} are: {@link
   *       Code#DEADLINE_EXCEEDED} and {@link Code#UNAVAILABLE}.
   *   <li>RetryDelay between failed attempts {@link RetrySettings.Builder#setInitialRetryDelay
   *       starts} at 10ms and {@link RetrySettings.Builder#setRetryDelayMultiplier increases
   *       exponentially} by a factor of 2 until a {@link RetrySettings.Builder#setMaxRetryDelay
   *       maximum of} 1 minute.
   *   <li>The default timeout for {@link RetrySettings.Builder#setMaxRpcTimeout each attempt} is 5
   *       minutes and the timeout for the {@link RetrySettings.Builder#setTotalTimeout entire
   *       operation} across all of the attempts is 10 mins.
   * </ul>
   */
  public UnaryCallSettings<String, List<KeyOffset>> sampleRowKeysSettings() {
    return sampleRowKeysSettings;
  }

  /**
   * Returns the object with the settings used for point reads via ReadRows.
   *
   * <p>This is an idempotent and non-streaming operation.
   *
   * <p>Default retry and timeout settings:
   *
   * <ul>
   *   <li>Retry {@link UnaryCallSettings.Builder#setRetryableCodes error codes} are: {@link
   *       Code#DEADLINE_EXCEEDED}, {@link Code#UNAVAILABLE} and {@link Code#ABORTED}.
   *   <li>RetryDelay between failed attempts {@link RetrySettings.Builder#setInitialRetryDelay
   *       starts} at 10ms and {@link RetrySettings.Builder#setRetryDelayMultiplier increases
   *       exponentially} by a factor of 2 until a {@link RetrySettings.Builder#setMaxRetryDelay
   *       maximum of} 1 minute.
   *   <li>The default timeout for {@link RetrySettings.Builder#setMaxRpcTimeout each attempt} is 20
   *       seconds and the timeout for the {@link RetrySettings.Builder#setTotalTimeout entire
   *       operation} across all of the attempts is 10 mins.
   * </ul>
   *
   * @see RetrySettings for more explanation.
   */
  public UnaryCallSettings<Query, Row> readRowSettings() {
    return readRowSettings;
  }

  /**
   * Returns the object with the settings used for calls to MutateRow.
   *
   * <p>This is an idempotent and non-streaming operation.
   *
   * <p>Default retry and timeout settings:
   *
   * <ul>
   *   <li>Retry {@link UnaryCallSettings.Builder#setRetryableCodes error codes} are: {@link
   *       Code#DEADLINE_EXCEEDED} and {@link Code#UNAVAILABLE}.
   *   <li>RetryDelay between failed attempts {@link RetrySettings.Builder#setInitialRetryDelay
   *       starts} at 10ms and {@link RetrySettings.Builder#setRetryDelayMultiplier increases
   *       exponentially} by a factor of 2 until a {@link RetrySettings.Builder#setMaxRetryDelay
   *       maximum of} 60 seconds.
   *   <li>The default timeout for {@link RetrySettings.Builder#setMaxRpcTimeout each attempt} is 20
   *       seconds and the timeout for the {@link RetrySettings.Builder#setTotalTimeout entire
   *       operation} across all of the attempts is 10 mins.
   * </ul>
   *
   * @see RetrySettings for more explanation.
   */
  public UnaryCallSettings<RowMutation, Void> mutateRowSettings() {
    return mutateRowSettings;
  }

  /**
   * Returns the object with the settings used for calls to MutateRows.
   *
   * <p>Please note that these settings will affect both manually batched calls
   * (bulkMutateRowsCallable) and automatic batched calls (bulkMutateRowsBatchingCallable). The
   * {@link RowMutation} request signature is ignored for the manual batched calls.
   *
   * <p>Default retry and timeout settings:
   *
   * <ul>
   *   <li>Retry {@link BatchingCallSettings.Builder#setRetryableCodes error codes} are: {@link
   *       Code#DEADLINE_EXCEEDED} and {@link Code#UNAVAILABLE}.
   *   <li>RetryDelay between failed attempts {@link RetrySettings.Builder#setInitialRetryDelay
   *       starts} at 10ms and {@link RetrySettings.Builder#setRetryDelayMultiplier increases
   *       exponentially} by a factor of 2 until a {@link RetrySettings.Builder#setMaxRetryDelay
   *       maximum of} 1 minute.
   *   <li>The default timeout for {@link RetrySettings.Builder#setMaxRpcTimeout each attempt} is 1
   *       minute and the timeout for the {@link RetrySettings.Builder#setTotalTimeout entire
   *       operation} across all of the attempts is 10 mins.
   * </ul>
   *
   * <p>On breach of certain triggers, the operation initiates processing of accumulated request for
   * which the default settings are:
   *
   * <ul>
   *   <li>When the {@link BatchingSettings.Builder#setElementCountThreshold request count} reaches
   *       100.
   *   <li>When accumulated {@link BatchingSettings.Builder#setRequestByteThreshold request size}
   *       reaches to 20MB.
   *   <li>When an {@link BatchingSettings.Builder#setDelayThreshold interval of} 1 second passes
   *       after batching initialization or last processed batch.
   * </ul>
   *
   * <p>A {@link FlowController} will be set up with {@link BigtableBatchingCallSettings.Builder
   * #getDynamicFlowControlSettings()} for throttling in-flight requests. When the pending request
   * count or accumulated request size reaches {@link FlowController} thresholds, then this
   * operation will be throttled until some of the pending batches are resolved.
   *
   * @see RetrySettings for more explanation.
   * @see BatchingSettings for batch related configuration explanation.
   * @see BigtableBatchingCallSettings.Builder#getDynamicFlowControlSettings() for flow control
   *     related configuration explanation.
   */
  public BigtableBatchingCallSettings bulkMutateRowsSettings() {
    return bulkMutateRowsSettings;
  }

  /**
   * Returns the call settings used for bulk read rows.
   *
   * <p>Default retry and timeout settings:
   *
   * <ul>
   *   <li>Retry {@link BatchingCallSettings.Builder#setRetryableCodes error codes} are: {@link
   *       Code#DEADLINE_EXCEEDED}, {@link Code#UNAVAILABLE} and {@link Code#ABORTED}.
   *   <li>RetryDelay between failed attempts {@link RetrySettings.Builder#setInitialRetryDelay
   *       starts} at 10ms and {@link RetrySettings.Builder#setRetryDelayMultiplier increases
   *       exponentially} by a factor of 2 until a {@link RetrySettings.Builder#setMaxRetryDelay
   *       maximum of} 1 minute.
   *   <li>The default timeout for {@link RetrySettings.Builder#setMaxRpcTimeout each attempt} is 5
   *       minute and the timeout for the {@link RetrySettings.Builder#setTotalTimeout entire
   *       operation} across all of the attempts is 10 mins.
   * </ul>
   *
   * <p>On breach of certain triggers, the operation initiates processing of accumulated request for
   * which the default settings are:
   *
   * <ul>
   *   <li>When the {@link BatchingSettings.Builder#setElementCountThreshold request count} reaches
   *       100.
   *   <li>When accumulated {@link BatchingSettings.Builder#setRequestByteThreshold request size}
   *       reaches to 400KB.
   *   <li>When an {@link BatchingSettings.Builder#setDelayThreshold interval of} 1 second passes
   *       after batching initialization or last processed batch.
   * </ul>
   *
   * <p>When the pending {@link FlowControlSettings.Builder#setMaxOutstandingElementCount request
   * count} reaches a default of 1000 outstanding row keys per channel then this operation will by
   * default be {@link FlowControlSettings.Builder#setLimitExceededBehavior blocked} until some of
   * the pending batch are resolved.
   *
   * @see RetrySettings for more explanation.
   * @see BatchingSettings for batch related configuration explanation.
   */
  public BigtableBulkReadRowsCallSettings bulkReadRowsSettings() {
    return bulkReadRowsSettings;
  }

  /**
   * Returns the object with the settings used for calls to CheckAndMutateRow.
   *
   * <p>This is a non-idempotent and non-streaming operation.
   *
   * <p>By default this operation does not reattempt in case of RPC failure. The default timeout for
   * the {@link RetrySettings.Builder#setTotalTimeout entire operation} is 20 seconds.
   *
   * @see RetrySettings for more explanation.
   */
  public UnaryCallSettings<ConditionalRowMutation, Boolean> checkAndMutateRowSettings() {
    return checkAndMutateRowSettings;
  }

  /**
   * Returns the object with the settings used for calls to ReadModifyWriteRow.
   *
   * <p>This is a non-idempotent and non-streaming operation.
   *
   * <p>By default this operation does not reattempt in case of RPC failure. The default timeout for
   * the {@link RetrySettings.Builder#setTotalTimeout entire operation} is 20 seconds.
   *
   * @see RetrySettings for more explanation.
   */
  public UnaryCallSettings<ReadModifyWriteRow, Row> readModifyWriteRowSettings() {
    return readModifyWriteRowSettings;
  }

  public ServerStreamingCallSettings<String, ByteStringRange>
      generateInitialChangeStreamPartitionsSettings() {
    return generateInitialChangeStreamPartitionsSettings;
  }

  public ServerStreamingCallSettings<ReadChangeStreamQuery, ChangeStreamRecord>
      readChangeStreamSettings() {
    return readChangeStreamSettings;
  }

  /**
   * Returns the object with the settings used for calls to PingAndWarm.
   *
   * <p>By default the retries are disabled for PingAndWarm and deadline is set to 30 seconds.
   */
  UnaryCallSettings<PingAndWarmRequest, Void> pingAndWarmSettings() {
    return pingAndWarmSettings;
  }

  /** Returns a builder containing all the values of this settings class. */
  public Builder toBuilder() {
    return new Builder(this);
  }

  /** Builder for BigtableDataSettings. */
  public static class Builder extends StubSettings.Builder<EnhancedBigtableStubSettings, Builder> {

    private String projectId;
    private String instanceId;
    private String appProfileId;
    private boolean isRefreshingChannel;
    private ImmutableList<String> primedTableIds;
    private Map<String, String> jwtAudienceMapping;
    private boolean enableRoutingCookie;
    private boolean enableRetryInfo;

    private final ServerStreamingCallSettings.Builder<Query, Row> readRowsSettings;
    private final UnaryCallSettings.Builder<Query, Row> readRowSettings;
    private final UnaryCallSettings.Builder<String, List<KeyOffset>> sampleRowKeysSettings;
    private final UnaryCallSettings.Builder<RowMutation, Void> mutateRowSettings;
    private final BigtableBatchingCallSettings.Builder bulkMutateRowsSettings;
    private final BigtableBulkReadRowsCallSettings.Builder bulkReadRowsSettings;
    private final UnaryCallSettings.Builder<ConditionalRowMutation, Boolean>
        checkAndMutateRowSettings;
    private final UnaryCallSettings.Builder<ReadModifyWriteRow, Row> readModifyWriteRowSettings;
    private final ServerStreamingCallSettings.Builder<String, ByteStringRange>
        generateInitialChangeStreamPartitionsSettings;
    private final ServerStreamingCallSettings.Builder<ReadChangeStreamQuery, ChangeStreamRecord>
        readChangeStreamSettings;
    private final UnaryCallSettings.Builder<PingAndWarmRequest, Void> pingAndWarmSettings;

    private FeatureFlags.Builder featureFlags;

    private boolean isBuiltinMetricsEnabled;

    private OpenTelemetry openTelemetry;

    /**
     * Initializes a new Builder with sane defaults for all settings.
     *
     * <p>Most defaults are extracted from BaseBigtableDataSettings, however some of the more
     * complex defaults are configured explicitly here. Once the overlayed defaults are configured,
     * the base settings are augmented to work with overlayed functionality (like disabling retries
     * in the underlying GAPIC client for batching).
     */
    private Builder() {
      this.appProfileId = SERVER_DEFAULT_APP_PROFILE_ID;
      this.isRefreshingChannel = true;
      this.isBuiltinMetricsEnabled = true;
      primedTableIds = ImmutableList.of();
      jwtAudienceMapping = DEFAULT_JWT_AUDIENCE_MAPPING;
      setCredentialsProvider(defaultCredentialsProviderBuilder().build());
      this.enableRoutingCookie = true;
      this.enableRetryInfo = true;

      // Defaults provider
      BigtableStubSettings.Builder baseDefaults = BigtableStubSettings.newBuilder();

      setEndpoint(baseDefaults.getEndpoint());
      setTransportChannelProvider(defaultTransportChannelProvider());
      setStreamWatchdogCheckInterval(baseDefaults.getStreamWatchdogCheckInterval());
      setStreamWatchdogProvider(baseDefaults.getStreamWatchdogProvider());

      // Per-method settings using baseSettings for defaults.
      readRowsSettings = ServerStreamingCallSettings.newBuilder();

      readRowsSettings
          .setRetryableCodes(READ_ROWS_RETRY_CODES)
          .setRetrySettings(READ_ROWS_RETRY_SETTINGS)
          .setIdleTimeout(Duration.ofMinutes(5))
          .setWaitTimeout(Duration.ofMinutes(5));

      readRowSettings = UnaryCallSettings.newUnaryCallSettingsBuilder();
      readRowSettings
          .setRetryableCodes(readRowsSettings.getRetryableCodes())
          .setRetrySettings(IDEMPOTENT_RETRY_SETTINGS);

      sampleRowKeysSettings = UnaryCallSettings.newUnaryCallSettingsBuilder();
      sampleRowKeysSettings
          .setRetryableCodes(IDEMPOTENT_RETRY_CODES)
          .setRetrySettings(
              IDEMPOTENT_RETRY_SETTINGS
                  .toBuilder()
                  .setInitialRpcTimeout(Duration.ofMinutes(5))
                  .setMaxRpcTimeout(Duration.ofMinutes(5))
                  .build());

      mutateRowSettings = UnaryCallSettings.newUnaryCallSettingsBuilder();
      copyRetrySettings(baseDefaults.mutateRowSettings(), mutateRowSettings);

      long maxBulkMutateElementPerBatch = 100L;
      long maxBulkMutateOutstandingElementCount = 20_000L;

      bulkMutateRowsSettings =
          BigtableBatchingCallSettings.newBuilder(new MutateRowsBatchingDescriptor())
              .setRetryableCodes(IDEMPOTENT_RETRY_CODES)
              .setRetrySettings(MUTATE_ROWS_RETRY_SETTINGS)
              .setBatchingSettings(
                  BatchingSettings.newBuilder()
                      .setIsEnabled(true)
                      .setElementCountThreshold(maxBulkMutateElementPerBatch)
                      .setRequestByteThreshold(20L * 1024 * 1024)
                      .setDelayThreshold(Duration.ofSeconds(1))
                      .setFlowControlSettings(
                          FlowControlSettings.newBuilder()
                              .setLimitExceededBehavior(LimitExceededBehavior.Block)
                              .setMaxOutstandingRequestBytes(100L * 1024 * 1024)
                              .setMaxOutstandingElementCount(maxBulkMutateOutstandingElementCount)
                              .build())
                      .build());

      long maxBulkReadElementPerBatch = 100L;
      long maxBulkReadRequestSizePerBatch = 400L * 1024L;
      long maxBulkReadOutstandingElementCount = 20_000L;

      bulkReadRowsSettings =
          BigtableBulkReadRowsCallSettings.newBuilder(new ReadRowsBatchingDescriptor())
              .setRetryableCodes(readRowsSettings.getRetryableCodes())
              .setRetrySettings(IDEMPOTENT_RETRY_SETTINGS)
              .setBatchingSettings(
                  BatchingSettings.newBuilder()
                      .setElementCountThreshold(maxBulkReadElementPerBatch)
                      .setRequestByteThreshold(maxBulkReadRequestSizePerBatch)
                      .setDelayThreshold(Duration.ofSeconds(1))
                      .setFlowControlSettings(
                          FlowControlSettings.newBuilder()
                              .setLimitExceededBehavior(LimitExceededBehavior.Block)
                              .setMaxOutstandingElementCount(maxBulkReadOutstandingElementCount)
                              .build())
                      .build());

      checkAndMutateRowSettings = UnaryCallSettings.newUnaryCallSettingsBuilder();
      copyRetrySettings(baseDefaults.checkAndMutateRowSettings(), checkAndMutateRowSettings);

      readModifyWriteRowSettings = UnaryCallSettings.newUnaryCallSettingsBuilder();
      copyRetrySettings(baseDefaults.readModifyWriteRowSettings(), readModifyWriteRowSettings);

      generateInitialChangeStreamPartitionsSettings = ServerStreamingCallSettings.newBuilder();
      generateInitialChangeStreamPartitionsSettings
          .setRetryableCodes(GENERATE_INITIAL_CHANGE_STREAM_PARTITIONS_RETRY_CODES)
          .setRetrySettings(GENERATE_INITIAL_CHANGE_STREAM_PARTITIONS_RETRY_SETTINGS)
          .setIdleTimeout(Duration.ofMinutes(5))
          .setWaitTimeout(Duration.ofMinutes(1));

      readChangeStreamSettings = ServerStreamingCallSettings.newBuilder();
      readChangeStreamSettings
          .setRetryableCodes(READ_CHANGE_STREAM_RETRY_CODES)
          .setRetrySettings(READ_CHANGE_STREAM_RETRY_SETTINGS)
          .setIdleTimeout(Duration.ofMinutes(5))
          .setWaitTimeout(Duration.ofMinutes(1));

      pingAndWarmSettings = UnaryCallSettings.newUnaryCallSettingsBuilder();
      pingAndWarmSettings.setRetrySettings(
          RetrySettings.newBuilder()
              .setMaxAttempts(1)
              .setInitialRpcTimeout(PRIME_REQUEST_TIMEOUT)
              .setMaxRpcTimeout(PRIME_REQUEST_TIMEOUT)
              .setTotalTimeout(PRIME_REQUEST_TIMEOUT)
              .build());

      featureFlags =
          FeatureFlags.newBuilder().setReverseScans(true).setLastScannedRowResponses(true);

      openTelemetry = null;
    }

    private Builder(EnhancedBigtableStubSettings settings) {
      super(settings);
      projectId = settings.projectId;
      instanceId = settings.instanceId;
      appProfileId = settings.appProfileId;
      isRefreshingChannel = settings.isRefreshingChannel;
      primedTableIds = settings.primedTableIds;
      jwtAudienceMapping = settings.jwtAudienceMapping;
<<<<<<< HEAD
      isBuiltinMetricsEnabled = settings.isBuiltinMetricsEnabled;
      openTelemetry = settings.openTelemetry;
=======
      enableRoutingCookie = settings.enableRoutingCookie;
      enableRetryInfo = settings.enableRetryInfo;
>>>>>>> 5f99f43e

      // Per method settings.
      readRowsSettings = settings.readRowsSettings.toBuilder();
      readRowSettings = settings.readRowSettings.toBuilder();
      sampleRowKeysSettings = settings.sampleRowKeysSettings.toBuilder();
      mutateRowSettings = settings.mutateRowSettings.toBuilder();
      bulkMutateRowsSettings = settings.bulkMutateRowsSettings.toBuilder();
      bulkReadRowsSettings = settings.bulkReadRowsSettings.toBuilder();
      checkAndMutateRowSettings = settings.checkAndMutateRowSettings.toBuilder();
      readModifyWriteRowSettings = settings.readModifyWriteRowSettings.toBuilder();
      generateInitialChangeStreamPartitionsSettings =
          settings.generateInitialChangeStreamPartitionsSettings.toBuilder();
      readChangeStreamSettings = settings.readChangeStreamSettings.toBuilder();
      pingAndWarmSettings = settings.pingAndWarmSettings.toBuilder();
      featureFlags = settings.featureFlags.toBuilder();
    }
    // <editor-fold desc="Private Helpers">

    /**
     * Copies settings from unary RPC to another. This is necessary when modifying request and
     * response types while trying to retain retry settings.
     */
    private static void copyRetrySettings(
        UnaryCallSettings.Builder<?, ?> source, UnaryCallSettings.Builder<?, ?> dest) {
      dest.setRetryableCodes(source.getRetryableCodes());
      dest.setRetrySettings(source.getRetrySettings());
    }
    // </editor-fold>

    // <editor-fold desc="Public API">
    /**
     * Sets the project id of that target instance. This setting is required. All RPCs will be made
     * in the context of this setting.
     */
    public Builder setProjectId(@Nonnull String projectId) {
      Preconditions.checkNotNull(projectId);
      this.projectId = projectId;
      return this;
    }

    /** Gets the project id of the target instance that was previously set on this Builder. */
    public String getProjectId() {
      return projectId;
    }

    /**
     * Sets the target instance id. This setting is required. All RPCs will be made in the context
     * of this setting.
     */
    public Builder setInstanceId(@Nonnull String instanceId) {
      Preconditions.checkNotNull(instanceId);
      this.instanceId = instanceId;
      return this;
    }

    /** Gets the target instance id that was previously set on this Builder. */
    public String getInstanceId() {
      return instanceId;
    }

    /**
     * Sets the AppProfile to use. An application profile (sometimes also shortened to "app
     * profile") is a group of configuration parameters for an individual use case. A client will
     * identify itself with an application profile ID at connection time, and the requests will be
     * handled according to that application profile.
     */
    public Builder setAppProfileId(@Nonnull String appProfileId) {
      Preconditions.checkNotNull(appProfileId, "AppProfileId can't be null");
      this.appProfileId = appProfileId;
      return this;
    }

    /**
     * Resets the AppProfile id to the default for the instance.
     *
     * <p>An application profile (sometimes also shortened to "app profile") is a group of
     * configuration parameters for an individual use case. A client will identify itself with an
     * application profile ID at connection time, and the requests will be handled according to that
     * application profile.
     *
     * <p>Every Bigtable Instance has a default application profile associated with it, this method
     * configures the client to use it.
     */
    public Builder setDefaultAppProfileId() {
      setAppProfileId(SERVER_DEFAULT_APP_PROFILE_ID);
      return this;
    }

    /** Gets the app profile id that was previously set on this Builder. */
    public String getAppProfileId() {
      return appProfileId;
    }

    /**
     * Sets if channels will gracefully refresh connections to Cloud Bigtable service.
     *
     * <p>When enabled, this will wait for the connection to complete the SSL handshake and warm up
     * serverside caches for all the tables of the instance. This feature is enabled by default.
     *
     * @see com.google.cloud.bigtable.data.v2.BigtableDataSettings.Builder#setRefreshingChannel
     * @deprecated Channel refreshing is enabled by default and this method will be deprecated.
     */
    @Deprecated
    public Builder setRefreshingChannel(boolean isRefreshingChannel) {
      this.isRefreshingChannel = isRefreshingChannel;
      return this;
    }

    /**
     * @deprecated This field is ignored. If {@link #isRefreshingChannel()} is enabled, warm up
     *     requests will be sent to all table ids of the instance.
     */
    @Deprecated
    public Builder setPrimedTableIds(String... tableIds) {
      this.primedTableIds = ImmutableList.copyOf(tableIds);
      return this;
    }

    /**
     * Gets if channels will gracefully refresh connections to Cloud Bigtable service.
     *
     * @deprecated Channel refreshing is enabled by default and this method will be deprecated.
     */
    @Deprecated
    public boolean isRefreshingChannel() {
      return isRefreshingChannel;
    }

    /**
     * @deprecated This field is ignored. If {@link #isRefreshingChannel()} is enabled, warm up
     *     requests will be sent to all table ids of the instance.
     */
    @Deprecated
    public List<String> getPrimedTableIds() {
      return primedTableIds;
    }

    @InternalApi("Used for internal testing")
    public Builder setJwtAudienceMapping(Map<String, String> jwtAudienceMapping) {
      this.jwtAudienceMapping = Preconditions.checkNotNull(jwtAudienceMapping);
      return this;
    }

    /** Returns true if builtin metrics is enabled. */
    public boolean isBuiltinMetricsEnabled() {
      return isBuiltinMetricsEnabled;
    }

    /** Set enable to true to enable builtin metrics. */
    public Builder setBuiltinMetricsEnabled(boolean enable) {
      this.isBuiltinMetricsEnabled = enable;
      return this;
    }

    /**
     * Set a custom OpenTelemetry instance.
     *
     * <p>Register builtin metrics on the custom OpenTelemetry: <code>
     * SdkMeterProviderBuilder sdkMeterProvider = SdkMeterProvider.builder();
     *
     * // register Builtin metrics on your meter provider
     * BuiltinMetricsViews.registerBuiltinMetrics("project-id", sdkMeterProvider);
     *
     * // register other metrics reader and views
     * sdkMeterProvider.registerMetricReader(..);
     * sdkMeterProvider.registerView(..);
     *
     * // create the OTEL instance
     * OpenTelemetry openTelemetry = OpenTelemetrySdk.builder().
     *     setMeterProvider(sdkMeterProvider().build();
     *
     * stubSettings.setOpenTelemetry(openTelemetry);
     * </code>
     */
    public Builder setOpenTelemetry(OpenTelemetry openTelemetry) {
      this.openTelemetry = openTelemetry;
      return this;
    }

    /**
     * Gets the custom OpenTelemetry instance. If no custom OTEL instance is set, the client uses a
     * default instance with builtin metrics enabled. Use {@link #setBuiltinMetricsEnabled(boolean)}
     * to disable the builtin metrics.
     */
    public @Nullable OpenTelemetry getOpenTelemetry() {
      return this.openTelemetry;
    }

    @InternalApi("Used for internal testing")
    public Map<String, String> getJwtAudienceMapping() {
      return jwtAudienceMapping;
    }

    /**
     * Sets if routing cookie is enabled. If true, client will retry a request with extra metadata
     * server sent back.
     */
    @BetaApi("Routing cookie is not currently stable and may change in the future")
    public Builder setEnableRoutingCookie(boolean enableRoutingCookie) {
      this.enableRoutingCookie = enableRoutingCookie;
      return this;
    }

    /**
     * Gets if routing cookie is enabled. If true, client will retry a request with extra metadata
     * server sent back.
     */
    @BetaApi("Routing cookie is not currently stable and may change in the future")
    public boolean getEnableRoutingCookie() {
      return enableRoutingCookie;
    }

    /**
     * Sets if RetryInfo is enabled. If true, client bases retry decision and back off time on
     * server returned RetryInfo value. Otherwise, client uses {@link RetrySettings}.
     */
    @BetaApi("RetryInfo is not currently stable and may change in the future")
    public Builder setEnableRetryInfo(boolean enableRetryInfo) {
      this.enableRetryInfo = enableRetryInfo;
      return this;
    }

    /**
     * Gets if RetryInfo is enabled. If true, client bases retry decision and back off time on
     * server returned RetryInfo value. Otherwise, client uses {@link RetrySettings}.
     */
    @BetaApi("RetryInfo is not currently stable and may change in the future")
    public boolean getEnableRetryInfo() {
      return enableRetryInfo;
    }

    /** Returns the builder for the settings used for calls to readRows. */
    public ServerStreamingCallSettings.Builder<Query, Row> readRowsSettings() {
      return readRowsSettings;
    }

    /** Returns the builder for the settings used for point reads using readRow. */
    public UnaryCallSettings.Builder<Query, Row> readRowSettings() {
      return readRowSettings;
    }

    /** Returns the builder for the settings used for calls to SampleRowKeysSettings. */
    public UnaryCallSettings.Builder<String, List<KeyOffset>> sampleRowKeysSettings() {
      return sampleRowKeysSettings;
    }

    /** Returns the builder for the settings used for calls to MutateRow. */
    public UnaryCallSettings.Builder<RowMutation, Void> mutateRowSettings() {
      return mutateRowSettings;
    }

    /** Returns the builder for the settings used for calls to MutateRows. */
    public BigtableBatchingCallSettings.Builder bulkMutateRowsSettings() {
      return bulkMutateRowsSettings;
    }

    /** Returns the builder for the settings used for calls to MutateRows. */
    public BigtableBulkReadRowsCallSettings.Builder bulkReadRowsSettings() {
      return bulkReadRowsSettings;
    }

    /** Returns the builder for the settings used for calls to CheckAndMutateRow. */
    public UnaryCallSettings.Builder<ConditionalRowMutation, Boolean> checkAndMutateRowSettings() {
      return checkAndMutateRowSettings;
    }

    /** Returns the builder with the settings used for calls to ReadModifyWriteRow. */
    public UnaryCallSettings.Builder<ReadModifyWriteRow, Row> readModifyWriteRowSettings() {
      return readModifyWriteRowSettings;
    }

    /** Returns the builder for the settings used for calls to ReadChangeStream. */
    public ServerStreamingCallSettings.Builder<ReadChangeStreamQuery, ChangeStreamRecord>
        readChangeStreamSettings() {
      return readChangeStreamSettings;
    }

    /**
     * Returns the builder for the settings used for calls to GenerateInitialChangeStreamPartitions.
     */
    public ServerStreamingCallSettings.Builder<String, ByteStringRange>
        generateInitialChangeStreamPartitionsSettings() {
      return generateInitialChangeStreamPartitionsSettings;
    }

    /** Returns the builder with the settings used for calls to PingAndWarm. */
    public UnaryCallSettings.Builder<PingAndWarmRequest, Void> pingAndWarmSettings() {
      return pingAndWarmSettings;
    }

    @SuppressWarnings("unchecked")
    public EnhancedBigtableStubSettings build() {
      Preconditions.checkState(projectId != null, "Project id must be set");
      Preconditions.checkState(instanceId != null, "Instance id must be set");

      if (this.bulkMutateRowsSettings().isServerInitiatedFlowControlEnabled()) {
        // only set mutate rows feature flag when this feature is enabled
        featureFlags.setMutateRowsRateLimit(true);
        featureFlags.setMutateRowsRateLimit2(true);
      }

      featureFlags.setRoutingCookie(this.getEnableRoutingCookie());
      featureFlags.setRetryInfo(this.getEnableRetryInfo());

      // Serialize the web64 encode the bigtable feature flags
      ByteArrayOutputStream boas = new ByteArrayOutputStream();
      try {
        featureFlags.build().writeTo(boas);
      } catch (IOException e) {
        throw new IllegalStateException(
            "Unexpected IOException while serializing feature flags", e);
      }
      byte[] serializedFlags = boas.toByteArray();
      byte[] encodedFlags = Base64.getUrlEncoder().encode(serializedFlags);

      // Inject the UserAgent in addition to api-client header
      Map<String, String> headers =
          ImmutableMap.<String, String>builder()
              .putAll(
                  BigtableStubSettings.defaultApiClientHeaderProviderBuilder().build().getHeaders())
              // GrpcHeaderInterceptor treats the `user-agent` as a magic string
              .put("user-agent", "bigtable-java/" + Version.VERSION)
              .put("bigtable-features", new String(encodedFlags, StandardCharsets.UTF_8))
              .build();
      setInternalHeaderProvider(FixedHeaderProvider.create(headers));

      return new EnhancedBigtableStubSettings(this);
    }
    // </editor-fold>
  }

  @Override
  public String toString() {
    return MoreObjects.toStringHelper(this)
        .add("projectId", projectId)
        .add("instanceId", instanceId)
        .add("appProfileId", appProfileId)
        .add("isRefreshingChannel", isRefreshingChannel)
        .add("primedTableIds", primedTableIds)
        .add("jwtAudienceMapping", jwtAudienceMapping)
        .add("enableRoutingCookie", enableRoutingCookie)
        .add("enableRetryInfo", enableRetryInfo)
        .add("readRowsSettings", readRowsSettings)
        .add("readRowSettings", readRowSettings)
        .add("sampleRowKeysSettings", sampleRowKeysSettings)
        .add("mutateRowSettings", mutateRowSettings)
        .add("bulkMutateRowsSettings", bulkMutateRowsSettings)
        .add("bulkReadRowsSettings", bulkReadRowsSettings)
        .add("checkAndMutateRowSettings", checkAndMutateRowSettings)
        .add("readModifyWriteRowSettings", readModifyWriteRowSettings)
        .add(
            "generateInitialChangeStreamPartitionsSettings",
            generateInitialChangeStreamPartitionsSettings)
        .add("readChangeStreamSettings", readChangeStreamSettings)
        .add("pingAndWarmSettings", pingAndWarmSettings)
        .add("isBuiltinMetricsEnabled", isBuiltinMetricsEnabled)
        .add("openTelemetry", openTelemetry)
        .add("parent", super.toString())
        .toString();
  }
}<|MERGE_RESOLUTION|>--- conflicted
+++ resolved
@@ -259,13 +259,12 @@
     isRefreshingChannel = builder.isRefreshingChannel;
     primedTableIds = builder.primedTableIds;
     jwtAudienceMapping = builder.jwtAudienceMapping;
-<<<<<<< HEAD
+    enableRoutingCookie = builder.enableRoutingCookie;
+    enableRetryInfo = builder.enableRetryInfo;
+
     isBuiltinMetricsEnabled = builder.isBuiltinMetricsEnabled;
     openTelemetry = builder.openTelemetry;
-=======
-    enableRoutingCookie = builder.enableRoutingCookie;
-    enableRetryInfo = builder.enableRetryInfo;
->>>>>>> 5f99f43e
+
 
     // Per method settings.
     readRowsSettings = builder.readRowsSettings.build();
@@ -327,14 +326,14 @@
     return jwtAudienceMapping;
   }
 
-<<<<<<< HEAD
   public boolean isBuiltinMetricsEnabled() {
     return isBuiltinMetricsEnabled;
   }
 
   public OpenTelemetry getOpenTelemetry() {
     return openTelemetry;
-=======
+  }
+
   /**
    * Gets if routing cookie is enabled. If true, client will retry a request with extra metadata
    * server sent back.
@@ -351,7 +350,6 @@
   @BetaApi("RetryInfo is not currently stable and may change in the future")
   public boolean getEnableRetryInfo() {
     return enableRetryInfo;
->>>>>>> 5f99f43e
   }
 
   /** Returns a builder for the default ChannelProvider for this service. */
@@ -797,13 +795,12 @@
       isRefreshingChannel = settings.isRefreshingChannel;
       primedTableIds = settings.primedTableIds;
       jwtAudienceMapping = settings.jwtAudienceMapping;
-<<<<<<< HEAD
+      enableRoutingCookie = settings.enableRoutingCookie;
+      enableRetryInfo = settings.enableRetryInfo;
+
       isBuiltinMetricsEnabled = settings.isBuiltinMetricsEnabled;
       openTelemetry = settings.openTelemetry;
-=======
-      enableRoutingCookie = settings.enableRoutingCookie;
-      enableRetryInfo = settings.enableRetryInfo;
->>>>>>> 5f99f43e
+
 
       // Per method settings.
       readRowsSettings = settings.readRowsSettings.toBuilder();
