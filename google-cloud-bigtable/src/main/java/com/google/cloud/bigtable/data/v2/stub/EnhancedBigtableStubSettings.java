--- conflicted
+++ resolved
@@ -216,14 +216,11 @@
   private final BigtableBulkReadRowsCallSettings bulkReadRowsSettings;
   private final UnaryCallSettings<ConditionalRowMutation, Boolean> checkAndMutateRowSettings;
   private final UnaryCallSettings<ReadModifyWriteRow, Row> readModifyWriteRowSettings;
-<<<<<<< HEAD
   private final ServerStreamingCallSettings<String, ByteStringRange>
       generateInitialChangeStreamPartitionsSettings;
   private final ServerStreamingCallSettings<ReadChangeStreamQuery, ChangeStreamRecord>
       readChangeStreamSettings;
-=======
   private final UnaryCallSettings<PingAndWarmRequest, Void> pingAndWarmSettings;
->>>>>>> b3cc7f08
 
   private EnhancedBigtableStubSettings(Builder builder) {
     super(builder);
@@ -259,13 +256,10 @@
     bulkReadRowsSettings = builder.bulkReadRowsSettings.build();
     checkAndMutateRowSettings = builder.checkAndMutateRowSettings.build();
     readModifyWriteRowSettings = builder.readModifyWriteRowSettings.build();
-<<<<<<< HEAD
     generateInitialChangeStreamPartitionsSettings =
         builder.generateInitialChangeStreamPartitionsSettings.build();
     readChangeStreamSettings = builder.readChangeStreamSettings.build();
-=======
     pingAndWarmSettings = builder.pingAndWarmSettings.build();
->>>>>>> b3cc7f08
   }
 
   /** Create a new builder. */
@@ -552,7 +546,6 @@
     return readModifyWriteRowSettings;
   }
 
-<<<<<<< HEAD
   public ServerStreamingCallSettings<String, ByteStringRange>
       generateInitialChangeStreamPartitionsSettings() {
     return generateInitialChangeStreamPartitionsSettings;
@@ -561,7 +554,8 @@
   public ServerStreamingCallSettings<ReadChangeStreamQuery, ChangeStreamRecord>
       readChangeStreamSettings() {
     return readChangeStreamSettings;
-=======
+  }
+
   /**
    * Returns the object with the settings used for calls to PingAndWarm.
    *
@@ -569,7 +563,6 @@
    */
   UnaryCallSettings<PingAndWarmRequest, Void> pingAndWarmSettings() {
     return pingAndWarmSettings;
->>>>>>> b3cc7f08
   }
 
   /** Returns a builder containing all the values of this settings class. */
@@ -596,14 +589,11 @@
     private final UnaryCallSettings.Builder<ConditionalRowMutation, Boolean>
         checkAndMutateRowSettings;
     private final UnaryCallSettings.Builder<ReadModifyWriteRow, Row> readModifyWriteRowSettings;
-<<<<<<< HEAD
     private final ServerStreamingCallSettings.Builder<String, ByteStringRange>
         generateInitialChangeStreamPartitionsSettings;
     private final ServerStreamingCallSettings.Builder<ReadChangeStreamQuery, ChangeStreamRecord>
         readChangeStreamSettings;
-=======
     private final UnaryCallSettings.Builder<PingAndWarmRequest, Void> pingAndWarmSettings;
->>>>>>> b3cc7f08
 
     /**
      * Initializes a new Builder with sane defaults for all settings.
@@ -716,7 +706,6 @@
       readModifyWriteRowSettings = UnaryCallSettings.newUnaryCallSettingsBuilder();
       copyRetrySettings(baseDefaults.readModifyWriteRowSettings(), readModifyWriteRowSettings);
 
-<<<<<<< HEAD
       generateInitialChangeStreamPartitionsSettings = ServerStreamingCallSettings.newBuilder();
       generateInitialChangeStreamPartitionsSettings
           .setRetryableCodes(GENERATE_INITIAL_CHANGE_STREAM_PARTITIONS_RETRY_CODES)
@@ -728,7 +717,7 @@
           .setRetryableCodes(READ_CHANGE_STREAM_RETRY_CODES)
           .setRetrySettings(READ_CHANGE_STREAM_RETRY_SETTINGS)
           .setIdleTimeout(Duration.ofMinutes(5));
-=======
+
       pingAndWarmSettings = UnaryCallSettings.newUnaryCallSettingsBuilder();
       pingAndWarmSettings.setRetrySettings(
           RetrySettings.newBuilder()
@@ -737,7 +726,6 @@
               .setMaxRpcTimeout(PRIME_REQUEST_TIMEOUT)
               .setTotalTimeout(PRIME_REQUEST_TIMEOUT)
               .build());
->>>>>>> b3cc7f08
     }
 
     private Builder(EnhancedBigtableStubSettings settings) {
@@ -758,13 +746,10 @@
       bulkReadRowsSettings = settings.bulkReadRowsSettings.toBuilder();
       checkAndMutateRowSettings = settings.checkAndMutateRowSettings.toBuilder();
       readModifyWriteRowSettings = settings.readModifyWriteRowSettings.toBuilder();
-<<<<<<< HEAD
       generateInitialChangeStreamPartitionsSettings =
           settings.generateInitialChangeStreamPartitionsSettings.toBuilder();
       readChangeStreamSettings = settings.readChangeStreamSettings.toBuilder();
-=======
       pingAndWarmSettings = settings.pingAndWarmSettings.toBuilder();
->>>>>>> b3cc7f08
     }
     // <editor-fold desc="Private Helpers">
 
@@ -933,7 +918,6 @@
       return readModifyWriteRowSettings;
     }
 
-<<<<<<< HEAD
     /** Returns the builder for the settings used for calls to ReadChangeStream. */
     public ServerStreamingCallSettings.Builder<ReadChangeStreamQuery, ChangeStreamRecord>
         readChangeStreamSettings() {
@@ -946,11 +930,11 @@
     public ServerStreamingCallSettings.Builder<String, ByteStringRange>
         generateInitialChangeStreamPartitionsSettings() {
       return generateInitialChangeStreamPartitionsSettings;
-=======
+    }
+
     /** Returns the builder with the settings used for calls to PingAndWarm. */
     public UnaryCallSettings.Builder<PingAndWarmRequest, Void> pingAndWarmSettings() {
       return pingAndWarmSettings;
->>>>>>> b3cc7f08
     }
 
     @SuppressWarnings("unchecked")
@@ -1000,14 +984,11 @@
         .add("bulkReadRowsSettings", bulkReadRowsSettings)
         .add("checkAndMutateRowSettings", checkAndMutateRowSettings)
         .add("readModifyWriteRowSettings", readModifyWriteRowSettings)
-<<<<<<< HEAD
         .add(
             "generateInitialChangeStreamPartitionsSettings",
             generateInitialChangeStreamPartitionsSettings)
         .add("readChangeStreamSettings", readChangeStreamSettings)
-=======
         .add("pingAndWarmSettings", pingAndWarmSettings)
->>>>>>> b3cc7f08
         .add("parent", super.toString())
         .toString();
   }
