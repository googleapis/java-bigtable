--- conflicted
+++ resolved
@@ -78,10 +78,6 @@
     return this;
   }
 
-<<<<<<< HEAD
-  public CreateTableRequest setDeletionProtection(boolean deletionProtection) {
-    requestBuilder.getTableBuilder().setDeletionProtection(deletionProtection);
-=======
   /** Add change stream retention period between 1 day and 7 days */
   public CreateTableRequest addChangeStreamRetention(Duration retention) {
     Preconditions.checkNotNull(retention);
@@ -95,7 +91,11 @@
                         .setNanos(retention.getNano())
                         .build())
                 .build());
->>>>>>> fba2c49e
+    return this;
+  }
+
+  public CreateTableRequest setDeletionProtection(boolean deletionProtection) {
+    requestBuilder.getTableBuilder().setDeletionProtection(deletionProtection);
     return this;
   }
 
