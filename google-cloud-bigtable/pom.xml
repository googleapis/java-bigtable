<?xml version='1.0' encoding='UTF-8'?>
<project xmlns="http://maven.apache.org/POM/4.0.0" xmlns:xsi="http://www.w3.org/2001/XMLSchema-instance" xsi:schemaLocation="http://maven.apache.org/POM/4.0.0 http://maven.apache.org/xsd/maven-4.0.0.xsd">
  <modelVersion>4.0.0</modelVersion>
  <artifactId>google-cloud-bigtable</artifactId>
<<<<<<< HEAD
  <version>2.11.2-SNAPSHOT</version><!-- {x-version-update:google-cloud-bigtable:current} -->
=======
  <version>2.17.1-SNAPSHOT</version><!-- {x-version-update:google-cloud-bigtable:current} -->
>>>>>>> cf93932b
  <packaging>jar</packaging>
  <name>Google Cloud Bigtable</name>
  <url>https://github.com/googleapis/java-bigtable</url>
  <description>
    Java idiomatic client for Google Cloud Bigtable.
  </description>
  <parent>
    <groupId>com.google.cloud</groupId>
    <artifactId>google-cloud-bigtable-parent</artifactId>
<<<<<<< HEAD
    <version>2.11.2-SNAPSHOT</version><!-- {x-version-update:google-cloud-bigtable:current} -->
  </parent>
  <properties>
    <!-- The version that will be embedded in the published jar via maven-resources-plugin -->
    <java-bigtable.version>2.11.2-SNAPSHOT</java-bigtable.version><!-- {x-version-update:google-cloud-bigtable:current} -->
=======
    <version>2.17.1-SNAPSHOT</version><!-- {x-version-update:google-cloud-bigtable:current} -->
  </parent>
  <properties>
    <!-- The version that will be embedded in the published jar via maven-resources-plugin -->
    <java-bigtable.version>2.17.1-SNAPSHOT</java-bigtable.version><!-- {x-version-update:google-cloud-bigtable:current} -->
>>>>>>> cf93932b

    <site.installationModule>google-cloud-bigtable</site.installationModule>

    <!-- Enable the ability to skip unit tests and only run integration tests,
         while still respecting global skipTests override. -->
    <skipTests>false</skipTests>
    <skipUnitTests>${skipTests}</skipUnitTests>
    <skipITs>${skipTests}</skipITs>

    <!-- Use client defined default endpoints -->
    <!-- Can be overriden on the commandline via `-Dbigtable.cfe-data-endpoint=bigtableadmin.googleapis.com:443` -->
    <bigtable.cfe-data-endpoint/>
    <bigtable.cfe-admin-endpoint/>
    <bigtable.directpath-data-endpoint/>
    <bigtable.directpath-admin-endpoint/>

    <!-- This is used by bigtable-prod-batch-it profile to ensure that tests work on the batch endpoint.
     Also, this property will be augmented by `internal-bigtable-prod-batch-it-prop-helper` profile -->
    <bigtable.cfe-data-batch-endpoint>batch-bigtable.googleapis.com:443</bigtable.cfe-data-batch-endpoint>

    <grpc.version>1.44.0</grpc.version>
    <protobuf.version>3.19.3</protobuf.version>
    <protoc.version>${protobuf.version}</protoc.version>
  </properties>

  <dependencyManagement>
    <dependencies>
      <dependency>
        <groupId>com.google.cloud</groupId>
        <artifactId>google-cloud-bigtable-deps-bom</artifactId>
<<<<<<< HEAD
        <version>2.11.2-SNAPSHOT</version><!-- {x-version-update:google-cloud-bigtable:current} -->
=======
        <version>2.17.1-SNAPSHOT</version><!-- {x-version-update:google-cloud-bigtable:current} -->
>>>>>>> cf93932b
        <type>pom</type>
        <scope>import</scope>
      </dependency>
      <dependency>
        <groupId>com.google.cloud</groupId>
        <artifactId>google-cloud-bigtable-bom</artifactId>
<<<<<<< HEAD
        <version>2.11.2-SNAPSHOT</version><!-- {x-version-update:google-cloud-bigtable:current} -->
        <type>pom</type>
        <scope>import</scope>
      </dependency>
      <dependency>
        <groupId>com.google.cloud</groupId>
        <artifactId>google-cloud-monitoring-bom</artifactId>
        <version>3.4.2</version> <!-- needs to be in sync with google-cloud-bigtable-stats -->
=======
        <version>2.17.1-SNAPSHOT</version><!-- {x-version-update:google-cloud-bigtable:current} -->
>>>>>>> cf93932b
        <type>pom</type>
        <scope>import</scope>
      </dependency>
    </dependencies>
  </dependencyManagement>

  <dependencies>
    <!-- NOTE: Dependencies are organized into two groups, production and test.
         Within a group, dependencies are sorted by (groupId, artifactId) -->
    <dependency>
      <groupId>com.google.cloud</groupId>
      <artifactId>google-cloud-bigtable-stats</artifactId>
      <!-- Exclude all dependencies that have been shaded. This is to workaround maven's immutable project structure:
           after shading, the maven-shade-plugin tries to remove shaded dependencies, but it can't since the project
           structure is immutable. So we have to manually exclude the shaded transitive dependencies manually. -->
      <exclusions>
        <exclusion>
          <groupId>io.opencensus</groupId>
          <artifactId>*</artifactId>
        </exclusion>
      </exclusions>
    </dependency>
    <!-- Production dependencies -->
    <dependency>
      <groupId>com.google.api</groupId>
      <artifactId>api-common</artifactId>
    </dependency>
    <dependency>
      <groupId>com.google.api</groupId>
      <artifactId>gax-grpc</artifactId>
    </dependency>
    <dependency>
      <groupId>com.google.api</groupId>
      <artifactId>gax</artifactId>
    </dependency>
    <dependency>
      <groupId>com.google.api.grpc</groupId>
      <artifactId>grpc-google-cloud-bigtable-v2</artifactId>
    </dependency>
    <dependency>
      <groupId>com.google.api.grpc</groupId>
      <artifactId>proto-google-cloud-bigtable-v2</artifactId>
    </dependency>
    <dependency>
      <groupId>com.google.api.grpc</groupId>
      <artifactId>proto-google-cloud-bigtable-admin-v2</artifactId>
    </dependency>
    <dependency>
      <groupId>com.google.api.grpc</groupId>
      <artifactId>proto-google-common-protos</artifactId>
    </dependency>
    <dependency>
      <groupId>com.google.api.grpc</groupId>
      <artifactId>proto-google-iam-v1</artifactId>
    </dependency>
    <dependency>
      <groupId>com.google.auth</groupId>
      <artifactId>google-auth-library-credentials</artifactId>
    </dependency>
    <dependency>
      <groupId>com.google.auth</groupId>
      <artifactId>google-auth-library-oauth2-http</artifactId>
    </dependency>
    <dependency>
      <groupId>com.google.auto.value</groupId>
      <artifactId>auto-value-annotations</artifactId>
    </dependency>
    <dependency>
      <groupId>com.google.cloud</groupId>
      <artifactId>google-cloud-core</artifactId>
    </dependency>
    <dependency>
      <groupId>com.google.code.findbugs</groupId>
      <artifactId>jsr305</artifactId>
    </dependency>
    <dependency>
      <groupId>com.google.guava</groupId>
      <artifactId>guava</artifactId>
    </dependency>
    <dependency>
      <groupId>com.google.http-client</groupId>
      <artifactId>google-http-client</artifactId>
      <scope>runtime</scope>
    </dependency>
    <dependency>
      <groupId>com.google.http-client</groupId>
      <artifactId>google-http-client-gson</artifactId>
      <scope>runtime</scope>
    </dependency>
    <dependency>
      <groupId>com.google.protobuf</groupId>
      <artifactId>protobuf-java</artifactId>
    </dependency>
    <dependency>
      <groupId>com.google.protobuf</groupId>
      <artifactId>protobuf-java-util</artifactId>
    </dependency>
    <dependency>
      <groupId>io.opencensus</groupId>
      <artifactId>opencensus-api</artifactId>
    </dependency>
    <dependency>
      <groupId>io.grpc</groupId>
      <artifactId>grpc-alts</artifactId>
      <scope>runtime</scope>
    </dependency>
    <!-- Runtime dependencies for credentials -->
    <dependency>
      <groupId>com.google.http-client</groupId>
      <artifactId>google-http-client</artifactId>
      <scope>runtime</scope>
    </dependency>
    <dependency>
      <groupId>com.google.http-client</groupId>
      <artifactId>google-http-client-gson</artifactId>
      <scope>runtime</scope>
    </dependency>
    <!--
      grpc-stub is needed directly by our tests and transitively by grpc-alts at runtime.
      So it has to be declared as a direct dependency and to avoid overriding grpc-alts'
      runtime requirement it has to be promoted to the runtime scope.
    -->
    <dependency>
      <groupId>io.grpc</groupId>
      <artifactId>grpc-stub</artifactId>
      <scope>runtime</scope>
    </dependency>
    <dependency>
      <groupId>io.grpc</groupId>
      <artifactId>grpc-api</artifactId>
    </dependency>
    <dependency>
      <groupId>io.grpc</groupId>
      <artifactId>grpc-auth</artifactId>
    </dependency>
    <dependency>
      <groupId>io.grpc</groupId>
      <artifactId>grpc-context</artifactId>
    </dependency>
    <dependency>
      <groupId>io.grpc</groupId>
      <artifactId>grpc-core</artifactId>
    </dependency>
    <dependency>
      <groupId>io.grpc</groupId>
      <artifactId>grpc-grpclb</artifactId>
      <scope>runtime</scope>
    </dependency>
    <dependency>
      <groupId>io.grpc</groupId>
      <artifactId>grpc-googleapis</artifactId>
      <scope>runtime</scope>
    </dependency>
    <dependency>
      <groupId>io.grpc</groupId>
      <artifactId>grpc-rls</artifactId>
      <scope>runtime</scope>
    </dependency>
    <dependency>
      <groupId>io.grpc</groupId>
      <artifactId>grpc-netty-shaded</artifactId>
    </dependency>
    <dependency>
      <groupId>io.grpc</groupId>
      <artifactId>grpc-protobuf</artifactId>
    </dependency>
    <dependency>
      <groupId>org.threeten</groupId>
      <artifactId>threetenbp</artifactId>
    </dependency>

    <!-- Test dependencies -->
    <dependency>
      <groupId>com.google.api</groupId>
      <artifactId>gax</artifactId>
      <classifier>testlib</classifier>
      <scope>test</scope>
    </dependency>
    <dependency>
      <!-- Need testing utility classes for generated gRPC clients tests -->
      <groupId>com.google.api</groupId>
      <artifactId>gax-grpc</artifactId>
      <classifier>testlib</classifier>
      <scope>test</scope>
    </dependency>
    <dependency>
      <groupId>com.google.api.grpc</groupId>
      <artifactId>grpc-google-cloud-bigtable-admin-v2</artifactId>
      <scope>test</scope>
    </dependency>
    <dependency>
      <groupId>com.google.cloud</groupId>
      <artifactId>google-cloud-bigtable-emulator</artifactId>
      <scope>test</scope>
    </dependency>
    <dependency>
      <groupId>com.google.cloud</groupId>
      <artifactId>google-cloud-conformance-tests</artifactId>
      <scope>test</scope>
      <exclusions>
        <!--
        * The protos for bigtable are already included in the classpath
          as the declared dependency above. Exclude it here.
        * Exclude the firestore protos to prevent creating a dependency
          diamond with any transitive dependencies.
        * Exclude protobuf-java to prefer the version declared here
          in the project.
        -->
        <exclusion>
          <groupId>*</groupId>
          <artifactId>*</artifactId>
        </exclusion>
      </exclusions>
    </dependency>
    <dependency>
      <groupId>com.google.cloud</groupId>
      <artifactId>google-cloud-monitoring</artifactId>
<<<<<<< HEAD
=======
      <exclusions>
        <exclusion>
          <!-- using the perfmark version in opencensus -->
          <groupId>io.perfmark</groupId>
          <artifactId>perfmark-api</artifactId>
        </exclusion>
      </exclusions>
>>>>>>> cf93932b
      <scope>runtime</scope>
    </dependency>
    <dependency>
      <groupId>com.google.api.grpc</groupId>
      <artifactId>proto-google-cloud-monitoring-v3</artifactId>
      <scope>runtime</scope>
    </dependency>
    <dependency>
      <groupId>com.google.truth</groupId>
      <artifactId>truth</artifactId>
      <scope>test</scope>
      <exclusions>
        <!-- TODO: consider a different approach -->
        <!-- exclude to resolve conflict with guava -->
        <exclusion>
          <groupId>org.checkerframework</groupId>
          <artifactId>checker-qual</artifactId>
        </exclusion>
      </exclusions>
    </dependency>
    <dependency>
      <groupId>com.google.truth.extensions</groupId>
      <artifactId>truth-proto-extension</artifactId>
      <scope>test</scope>
      <exclusions>
        <!-- TODO: consider a different approach -->
        <!-- exclude to resolve conflict with guava -->
        <exclusion>
          <groupId>org.checkerframework</groupId>
          <artifactId>checker-qual</artifactId>
        </exclusion>
      </exclusions>
    </dependency>
    <dependency>
      <groupId>io.grpc</groupId>
      <artifactId>grpc-testing</artifactId>
      <scope>test</scope>
    </dependency>
    <dependency>
      <groupId>io.opencensus</groupId>
      <artifactId>opencensus-impl</artifactId>
      <scope>test</scope>
    </dependency>
    <dependency>
      <groupId>junit</groupId>
      <artifactId>junit</artifactId>
      <scope>test</scope>
    </dependency>
    <dependency>
      <groupId>org.mockito</groupId>
      <artifactId>mockito-core</artifactId>
      <scope>test</scope>
    </dependency>
  </dependencies>

  <profiles>
    <profile>
      <!-- Enable per-test verbose grpc logs
      However, parallel test execution must be disabled to allow TestEnvRule to add/remove the
      appender -->
      <id>enable-verbose-grpc-logs</id>
      <properties>
        <bigtable.enable-grpc-logs>true</bigtable.enable-grpc-logs>
        <!-- NOTE: bigtable.grpc-log-dir is configured separately for each execution -->
      </properties>
      <build>
        <plugins>
          <plugin>
            <groupId>org.apache.maven.plugins</groupId>
            <artifactId>maven-failsafe-plugin</artifactId>
            <configuration>
              <forkCount>1</forkCount>
              <parallel>none</parallel>
            </configuration>
          </plugin>
        </plugins>
      </build>
    </profile>
    <profile>
      <id>bigtable-emulator-it</id>
      <activation>
        <activeByDefault>true</activeByDefault>
      </activation>

      <build>
        <plugins>
          <plugin>
            <artifactId>maven-failsafe-plugin</artifactId>
            <executions>
              <execution>
                <id>emulator-it</id>
                <goals>
                  <goal>integration-test</goal>
                  <goal>verify</goal>
                </goals>
                <configuration>
                  <skip>false</skip>

                  <systemPropertyVariables>
                    <bigtable.env>emulator</bigtable.env>
                    <bigtable.enable-grpc-logs>${bigtable.enable-grpc-logs}</bigtable.enable-grpc-logs>
                    <bigtable.grpc-log-dir>${project.build.directory}/test-grpc-logs/emulator-it</bigtable.grpc-log-dir>
                  </systemPropertyVariables>
                  <includes>
                    <include>com.google.cloud.bigtable.**.it.*IT</include>
                  </includes>
                  <summaryFile>${project.build.directory}/failsafe-reports/failsafe-summary-emulator-it.xml</summaryFile>
                  <reportsDirectory>${project.build.directory}/failsafe-reports/emulator-it</reportsDirectory>
                </configuration>
              </execution>
            </executions>
          </plugin>
        </plugins>
      </build>
    </profile>

    <profile>
      <id>bigtable-prod-it</id>
      <build>
        <plugins>
          <plugin>
            <artifactId>maven-failsafe-plugin</artifactId>
            <executions>
              <execution>
                <id>prod-it</id>
                <goals>
                  <goal>integration-test</goal>
                  <goal>verify</goal>
                </goals>
                <configuration>
                  <skip>false</skip>

                  <systemPropertyVariables>
                    <bigtable.env>cloud</bigtable.env>
                    <bigtable.data-endpoint>${bigtable.cfe-data-endpoint}</bigtable.data-endpoint>
                    <bigtable.admin-endpoint>${bigtable.cfe-admin-endpoint}</bigtable.admin-endpoint>
                    <bigtable.enable-grpc-logs>${bigtable.enable-grpc-logs}</bigtable.enable-grpc-logs>
                    <bigtable.grpc-log-dir>${project.build.directory}/test-grpc-logs/prod-it</bigtable.grpc-log-dir>
                  </systemPropertyVariables>
                  <includes>
                    <include>com.google.cloud.bigtable.**.it.*IT</include>
                  </includes>
                  <summaryFile>${project.build.directory}/failsafe-reports/failsafe-summary-prod-it.xml</summaryFile>
                  <reportsDirectory>${project.build.directory}/failsafe-reports/prod-it</reportsDirectory>
                </configuration>
              </execution>
            </executions>
          </plugin>
        </plugins>
      </build>
    </profile>

    <!-- internal profile to provide a sensible default for bigtable.cfe-data-batch-endpoint based on
    bigtable.cfe-data-endpoint -->
    <profile>
      <id>internal-bigtable-prod-batch-it-prop-helper</id>
      <activation>
        <property>
          <name>bigtable.cfe-data-endpoint</name>
        </property>
      </activation>
      <properties>
        <bigtable.cfe-data-batch-endpoint>batch-${bigtable.cfe-data-endpoint}</bigtable.cfe-data-batch-endpoint>
      </properties>
    </profile>

    <profile>
      <id>bigtable-prod-batch-it</id>
      <build>
        <plugins>
          <plugin>
            <artifactId>maven-failsafe-plugin</artifactId>
            <executions>
              <execution>
                <id>prod-batch-it</id>
                <goals>
                  <goal>integration-test</goal>
                  <goal>verify</goal>
                </goals>
                <configuration>
                  <skip>false</skip>

                  <systemPropertyVariables>
                    <bigtable.env>cloud</bigtable.env>
                    <bigtable.data-endpoint>${bigtable.cfe-data-batch-endpoint}</bigtable.data-endpoint>
                    <bigtable.admin-endpoint>${bigtable.cfe-admin-endpoint}</bigtable.admin-endpoint>
                    <bigtable.enable-grpc-logs>${bigtable.enable-grpc-logs}</bigtable.enable-grpc-logs>
                    <bigtable.grpc-log-dir>${project.build.directory}/test-grpc-logs/prod-batch-it</bigtable.grpc-log-dir>
                  </systemPropertyVariables>
                  <includes>
                    <include>com.google.cloud.bigtable.data.v2.it.*IT</include>
                  </includes>
                  <summaryFile>${project.build.directory}/failsafe-reports/failsafe-summary-prod-batch-it.xml</summaryFile>
                  <reportsDirectory>${project.build.directory}/failsafe-reports/prod-batch-it</reportsDirectory>
                </configuration>
              </execution>
            </executions>
          </plugin>
        </plugins>
      </build>
    </profile>

    <profile>
      <id>bigtable-directpath-it</id>
      <build>
        <plugins>
          <plugin>
            <artifactId>maven-failsafe-plugin</artifactId>
            <executions>
              <execution>
                <id>directpath-it</id>
                <goals>
                  <goal>integration-test</goal>
                  <goal>verify</goal>
                </goals>
                <configuration>
                  <skip>false</skip>

                  <systemPropertyVariables>
                    <bigtable.env>cloud</bigtable.env>
                    <bigtable.data-endpoint>${bigtable.directpath-data-endpoint}</bigtable.data-endpoint>
                    <bigtable.admin-endpoint>${bigtable.directpath-admin-endpoint}</bigtable.admin-endpoint>
                    <bigtable.enable-grpc-logs>${bigtable.enable-grpc-logs}</bigtable.enable-grpc-logs>
                    <bigtable.grpc-log-dir>${project.build.directory}/test-grpc-logs/directpath-it</bigtable.grpc-log-dir>
                    <bigtable.connection-mode>REQUIRE_DIRECT_PATH</bigtable.connection-mode>
                  </systemPropertyVariables>
                  <includes>
                    <!-- TODO(igorbernstein): Once the control plane is accessible via directpath, add admin tests -->
                    <include>com.google.cloud.bigtable.data.v2.it.*IT</include>
                  </includes>
                  <summaryFile>${project.build.directory}/failsafe-reports/failsafe-summary-directpath-it.xml</summaryFile>
                  <reportsDirectory>${project.build.directory}/failsafe-reports/directpath-it</reportsDirectory>
                </configuration>
              </execution>
            </executions>
          </plugin>
        </plugins>
      </build>
    </profile>

    <profile>
      <id>bigtable-cfe-it</id>
      <build>
        <plugins>
          <plugin>
            <artifactId>maven-failsafe-plugin</artifactId>
            <executions>
              <execution>
                <id>cfe-it</id>
                <goals>
                  <goal>integration-test</goal>
                  <goal>verify</goal>
                </goals>
                <configuration>
                  <skip>false</skip>

                  <systemPropertyVariables>
                    <bigtable.env>cloud</bigtable.env>
                    <bigtable.data-endpoint>${bigtable.cfe-data-endpoint}</bigtable.data-endpoint>
                    <bigtable.admin-endpoint>${bigtable.cfe-admin-endpoint}</bigtable.admin-endpoint>
                    <bigtable.enable-grpc-logs>${bigtable.enable-grpc-logs}</bigtable.enable-grpc-logs>
                    <bigtable.grpc-log-dir>${project.build.directory}/test-grpc-logs/cfe-it</bigtable.grpc-log-dir>
                    <bigtable.connection-mode>REQUIRE_CFE</bigtable.connection-mode>
                  </systemPropertyVariables>
                  <includes>
                    <include>com.google.cloud.bigtable.**.it.*IT</include>
                  </includes>
                  <summaryFile>${project.build.directory}/failsafe-reports/failsafe-summary-cfe-it.xml</summaryFile>
                  <reportsDirectory>${project.build.directory}/failsafe-reports/cfe-it</reportsDirectory>
                </configuration>
              </execution>
            </executions>
          </plugin>
        </plugins>
      </build>
    </profile>


    <profile>
      <id>bigtable-directpath-ipv4only-it</id>
      <build>
        <plugins>
          <plugin>
            <artifactId>maven-failsafe-plugin</artifactId>
            <executions>
              <execution>
                <id>directpath-it</id>
                <goals>
                  <goal>integration-test</goal>
                  <goal>verify</goal>
                </goals>
                <configuration>
                  <skip>false</skip>

                  <systemPropertyVariables>
                    <bigtable.env>cloud</bigtable.env>
                    <bigtable.data-endpoint>${bigtable.directpath-data-endpoint}</bigtable.data-endpoint>
                    <bigtable.admin-endpoint>${bigtable.directpath-admin-endpoint}</bigtable.admin-endpoint>
                    <bigtable.enable-grpc-logs>${bigtable.enable-grpc-logs}</bigtable.enable-grpc-logs>
                    <bigtable.grpc-log-dir>${project.build.directory}/test-grpc-logs/directpath-ipv4only-it</bigtable.grpc-log-dir>
                    <bigtable.connection-mode>REQUIRE_DIRECT_PATH_IPV4</bigtable.connection-mode>
                  </systemPropertyVariables>
                  <includes>
                    <!-- TODO(igorbernstein): Once the control plane is accessible via directpath, add admin tests -->
                    <include>com.google.cloud.bigtable.data.v2.it.*IT</include>
                  </includes>
                  <summaryFile>${project.build.directory}/failsafe-reports/failsafe-summary-directpath-ipv4only-it.xml</summaryFile>
                  <reportsDirectory>${project.build.directory}/failsafe-reports/directpath-ipv4only-it</reportsDirectory>
                </configuration>
              </execution>
            </executions>
          </plugin>
        </plugins>
      </build>
    </profile>
  </profiles>

  <build>
    <extensions>
      <extension>
        <groupId>kr.motd.maven</groupId>
        <artifactId>os-maven-plugin</artifactId>
        <version>1.6.0</version>
      </extension>
    </extensions>
    <plugins>
      <plugin>
        <groupId>org.xolstice.maven.plugins</groupId>
        <artifactId>protobuf-maven-plugin</artifactId>
        <version>0.6.1</version>
        <executions>
          <execution>
            <goals>
              <goal>compile</goal>
              <goal>compile-custom</goal>
            </goals>
          </execution>
        </executions>
        <configuration>
          <protocArtifact>
            com.google.protobuf:protoc:${protoc.version}:exe:${os.detected.classifier}
          </protocArtifact>
          <pluginId>grpc-java</pluginId>
          <pluginArtifact>
            io.grpc:protoc-gen-grpc-java:${grpc.version}:exe:${os.detected.classifier}
          </pluginArtifact>
        </configuration>
      </plugin>
      <plugin>
        <groupId>org.codehaus.mojo</groupId>
        <artifactId>build-helper-maven-plugin</artifactId>
        <version>3.3.0</version>
        <executions>
          <execution>
            <id>add-source</id>
            <phase>generate-sources</phase>
            <goals>
              <goal>add-source</goal>
            </goals>
            <configuration>
              <sources>
                <source>${project.build.directory}/generated-sources/java/</source>
              </sources>
            </configuration>
          </execution>
        </executions>
      </plugin>
      <plugin>
        <groupId>org.apache.maven.plugins</groupId>
        <artifactId>maven-enforcer-plugin</artifactId>
        <version>3.1.0</version>
        <executions>
          <!-- Prevent users from mistyping a profile name -->
          <execution>
            <id>enforce-valid-profile</id>
            <configuration>
              <rules>
                <requireProfileIdsExist/>
              </rules>
            </configuration>
            <goals>
              <goal>enforce</goal>
            </goals>
          </execution>
          <!-- Ensure that greatest version of each transitive dependency got selected -->
          <execution>
            <id>enforce-dependency-upper-bound</id>
            <configuration>
              <rules>
                <requireUpperBoundDeps/>
              </rules>
            </configuration>
            <goals>
              <goal>enforce</goal>
            </goals>
          </execution>
        </executions>
        <!--
          workaround for https://github.com/mojohaus/extra-enforcer-rules/issues/132
          Remove when it's fixed upstream.
        -->
        <dependencies>
          <dependency>
            <groupId>org.codehaus.mojo</groupId>
            <artifactId>extra-enforcer-rules</artifactId>
            <version>1.6.1</version>
          </dependency>
          <dependency>
            <groupId>org.apache.maven.shared</groupId>
            <artifactId>maven-dependency-tree</artifactId>
<<<<<<< HEAD
            <version>3.2.0</version>
=======
            <version>3.2.1</version>
>>>>>>> cf93932b
          </dependency>
        </dependencies>
      </plugin>

      <plugin>
        <groupId>org.apache.maven.plugins</groupId>
        <artifactId>maven-dependency-plugin</artifactId>
        <configuration>
          <!--
            grpc-grpclb is used at runtime using reflection
            grpc-auth is not directly used transitively, but is pulled to align with other grpc parts
            opencensus-impl-core is brought in transitively through opencensus-impl
            -->
          <usedDependencies>io.grpc:grpc-auth,io.grpc:grpc-grpclb</usedDependencies>
          <ignoredUsedUndeclaredDependencies>
            <ignoredUsedUndeclaredDependency>io.opencensus:opencensus-impl-core</ignoredUsedUndeclaredDependency>
          </ignoredUsedUndeclaredDependencies>
        </configuration>
      </plugin>

      <plugin>
        <artifactId>maven-failsafe-plugin</artifactId>
        <configuration>
          <!-- enabled by profiles -->
          <skip>true</skip>

          <!-- Enable concurrent test execution by default -->
          <parallel>classes</parallel>
          <threadCount>10</threadCount>

          <!-- print full stacktraces by default -->
          <trimStackTrace>false</trimStackTrace>
        </configuration>
      </plugin>

      <plugin>
        <artifactId>maven-surefire-plugin</artifactId>

        <configuration>
          <!-- enable the ability to skip unit tests, while running integration tests -->
          <skipTests>${skipUnitTests}</skipTests>

          <!-- Enable concurrent test execution by default -->
          <parallel>classes</parallel>
          <threadCount>10</threadCount>

          <trimStackTrace>false</trimStackTrace>
        </configuration>
      </plugin>

      <plugin>
        <groupId>org.codehaus.mojo</groupId>
        <artifactId>flatten-maven-plugin</artifactId>
      </plugin>
    </plugins>
  </build>
</project><|MERGE_RESOLUTION|>--- conflicted
+++ resolved
@@ -2,11 +2,7 @@
 <project xmlns="http://maven.apache.org/POM/4.0.0" xmlns:xsi="http://www.w3.org/2001/XMLSchema-instance" xsi:schemaLocation="http://maven.apache.org/POM/4.0.0 http://maven.apache.org/xsd/maven-4.0.0.xsd">
   <modelVersion>4.0.0</modelVersion>
   <artifactId>google-cloud-bigtable</artifactId>
-<<<<<<< HEAD
-  <version>2.11.2-SNAPSHOT</version><!-- {x-version-update:google-cloud-bigtable:current} -->
-=======
   <version>2.17.1-SNAPSHOT</version><!-- {x-version-update:google-cloud-bigtable:current} -->
->>>>>>> cf93932b
   <packaging>jar</packaging>
   <name>Google Cloud Bigtable</name>
   <url>https://github.com/googleapis/java-bigtable</url>
@@ -16,19 +12,11 @@
   <parent>
     <groupId>com.google.cloud</groupId>
     <artifactId>google-cloud-bigtable-parent</artifactId>
-<<<<<<< HEAD
-    <version>2.11.2-SNAPSHOT</version><!-- {x-version-update:google-cloud-bigtable:current} -->
-  </parent>
-  <properties>
-    <!-- The version that will be embedded in the published jar via maven-resources-plugin -->
-    <java-bigtable.version>2.11.2-SNAPSHOT</java-bigtable.version><!-- {x-version-update:google-cloud-bigtable:current} -->
-=======
     <version>2.17.1-SNAPSHOT</version><!-- {x-version-update:google-cloud-bigtable:current} -->
   </parent>
   <properties>
     <!-- The version that will be embedded in the published jar via maven-resources-plugin -->
     <java-bigtable.version>2.17.1-SNAPSHOT</java-bigtable.version><!-- {x-version-update:google-cloud-bigtable:current} -->
->>>>>>> cf93932b
 
     <site.installationModule>google-cloud-bigtable</site.installationModule>
 
@@ -59,29 +47,14 @@
       <dependency>
         <groupId>com.google.cloud</groupId>
         <artifactId>google-cloud-bigtable-deps-bom</artifactId>
-<<<<<<< HEAD
-        <version>2.11.2-SNAPSHOT</version><!-- {x-version-update:google-cloud-bigtable:current} -->
-=======
         <version>2.17.1-SNAPSHOT</version><!-- {x-version-update:google-cloud-bigtable:current} -->
->>>>>>> cf93932b
         <type>pom</type>
         <scope>import</scope>
       </dependency>
       <dependency>
         <groupId>com.google.cloud</groupId>
         <artifactId>google-cloud-bigtable-bom</artifactId>
-<<<<<<< HEAD
-        <version>2.11.2-SNAPSHOT</version><!-- {x-version-update:google-cloud-bigtable:current} -->
-        <type>pom</type>
-        <scope>import</scope>
-      </dependency>
-      <dependency>
-        <groupId>com.google.cloud</groupId>
-        <artifactId>google-cloud-monitoring-bom</artifactId>
-        <version>3.4.2</version> <!-- needs to be in sync with google-cloud-bigtable-stats -->
-=======
         <version>2.17.1-SNAPSHOT</version><!-- {x-version-update:google-cloud-bigtable:current} -->
->>>>>>> cf93932b
         <type>pom</type>
         <scope>import</scope>
       </dependency>
@@ -299,8 +272,6 @@
     <dependency>
       <groupId>com.google.cloud</groupId>
       <artifactId>google-cloud-monitoring</artifactId>
-<<<<<<< HEAD
-=======
       <exclusions>
         <exclusion>
           <!-- using the perfmark version in opencensus -->
@@ -308,7 +279,6 @@
           <artifactId>perfmark-api</artifactId>
         </exclusion>
       </exclusions>
->>>>>>> cf93932b
       <scope>runtime</scope>
     </dependency>
     <dependency>
@@ -719,11 +689,7 @@
           <dependency>
             <groupId>org.apache.maven.shared</groupId>
             <artifactId>maven-dependency-tree</artifactId>
-<<<<<<< HEAD
-            <version>3.2.0</version>
-=======
             <version>3.2.1</version>
->>>>>>> cf93932b
           </dependency>
         </dependencies>
       </plugin>
