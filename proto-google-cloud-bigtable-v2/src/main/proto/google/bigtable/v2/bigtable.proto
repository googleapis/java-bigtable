--- conflicted
+++ resolved
@@ -48,7 +48,7 @@
 service Bigtable {
   option (google.api.default_host) = "bigtable.googleapis.com";
   option (google.api.oauth_scopes) =
-  "https://www.googleapis.com/auth/bigtable.data,"
+      "https://www.googleapis.com/auth/bigtable.data,"
       "https://www.googleapis.com/auth/bigtable.data.readonly,"
       "https://www.googleapis.com/auth/cloud-bigtable.data,"
       "https://www.googleapis.com/auth/cloud-bigtable.data.readonly,"
@@ -216,32 +216,6 @@
   // garbage collection.
   rpc ReadChangeStream(ReadChangeStreamRequest)
       returns (stream ReadChangeStreamResponse) {
-    option (google.api.http) = {
-      post: "/v2/{table_name=projects/*/instances/*/tables/*}:readChangeStream"
-      body: "*"
-    };
-    option (google.api.method_signature) = "table_name";
-    option (google.api.method_signature) = "table_name,app_profile_id";
-  }
-
-  // NOTE: This API is not generally available. Users must be allowlisted.
-  // Returns the current list of partitions that make up the table's
-  // change stream. The union of partitions will cover the entire keyspace.
-  // Partitions can be read with `ReadChangeStream`.
-  rpc GenerateInitialChangeStreamPartitions(GenerateInitialChangeStreamPartitionsRequest) returns (stream GenerateInitialChangeStreamPartitionsResponse) {
-    option (google.api.http) = {
-      post: "/v2/{table_name=projects/*/instances/*/tables/*}:generateInitialChangeStreamPartitions"
-      body: "*"
-    };
-    option (google.api.method_signature) = "table_name";
-    option (google.api.method_signature) = "table_name,app_profile_id";
-  }
-
-  // NOTE: This API is not generally available. Users must be allowlisted.
-  // Reads changes from a table's change stream. Changes will
-  // reflect both user-initiated mutations and mutations that are caused by
-  // garbage collection.
-  rpc ReadChangeStream(ReadChangeStreamRequest) returns (stream ReadChangeStreamResponse) {
     option (google.api.http) = {
       post: "/v2/{table_name=projects/*/instances/*/tables/*}:readChangeStream"
       body: "*"
@@ -618,19 +592,11 @@
   Row row = 1;
 }
 
-<<<<<<< HEAD
-// NOTE: This API is not generally available. Users must be allowlisted.
-// Request message for Bigtable.GenerateInitialChangeStreamPartitions.
-message GenerateInitialChangeStreamPartitionsRequest {
-  // Required. The unique name of the table from which to get change stream partitions.
-  // Values are of the form
-=======
 // NOTE: This API is intended to be used by Apache Beam BigtableIO.
 // Request message for Bigtable.GenerateInitialChangeStreamPartitions.
 message GenerateInitialChangeStreamPartitionsRequest {
   // Required. The unique name of the table from which to get change stream
   // partitions. Values are of the form
->>>>>>> 3f0459b2
   // `projects/<project>/instances/<instance>/tables/<table>`.
   // Change streaming must be enabled on the table.
   string table_name = 1 [
@@ -646,22 +612,14 @@
   string app_profile_id = 2;
 }
 
-<<<<<<< HEAD
-// NOTE: This API is not generally available. Users must be allowlisted.
-=======
 // NOTE: This API is intended to be used by Apache Beam BigtableIO.
->>>>>>> 3f0459b2
 // Response message for Bigtable.GenerateInitialChangeStreamPartitions.
 message GenerateInitialChangeStreamPartitionsResponse {
   // A partition of the change stream.
   StreamPartition partition = 1;
 }
 
-<<<<<<< HEAD
-// NOTE: This API is not generally available. Users must be allowlisted.
-=======
 // NOTE: This API is intended to be used by Apache Beam BigtableIO.
->>>>>>> 3f0459b2
 // Request message for Bigtable.ReadChangeStream.
 message ReadChangeStreamRequest {
   // Required. The unique name of the table from which to read a change stream.
@@ -714,11 +672,7 @@
   google.protobuf.Duration heartbeat_duration = 7;
 }
 
-<<<<<<< HEAD
-// NOTE: This API is not generally available. Users must be allowlisted.
-=======
 // NOTE: This API is intended to be used by Apache Beam BigtableIO.
->>>>>>> 3f0459b2
 // Response message for Bigtable.ReadChangeStream.
 message ReadChangeStreamResponse {
   // A partial or complete mutation.
@@ -808,12 +762,6 @@
     // This token is for the StreamPartition from the request.
     string token = 9;
 
-<<<<<<< HEAD
-    // A commit timestamp that is lower than or equal to any timestamp for a
-    // record that will be delivered in the future on the stream. For an example
-    // usage see https://beam.apache.org/documentation/basics/#watermarks
-    google.protobuf.Timestamp low_watermark = 10;
-=======
     // An estimate of the commit timestamp that is usually lower than or equal
     // to any timestamp for a record that will be delivered in the future on the
     // stream. It is possible that, under particular circumstances that a future
@@ -821,7 +769,6 @@
     // an example usage see
     // https://beam.apache.org/documentation/basics/#watermarks
     google.protobuf.Timestamp estimated_low_watermark = 10;
->>>>>>> 3f0459b2
   }
 
   // A periodic message with information that can be used to checkpoint
@@ -831,12 +778,6 @@
     // to pick up reading at the current stream position.
     StreamContinuationToken continuation_token = 1;
 
-<<<<<<< HEAD
-    // A commit timestamp that is lower than or equal to any timestamp for a
-    // record that will be delivered in the future on the stream. For an example
-    // usage see https://beam.apache.org/documentation/basics/#watermarks
-    google.protobuf.Timestamp low_watermark = 2;
-=======
     // An estimate of the commit timestamp that is usually lower than or equal
     // to any timestamp for a record that will be delivered in the future on the
     // stream. It is possible that, under particular circumstances that a future
@@ -844,7 +785,6 @@
     // an example usage see
     // https://beam.apache.org/documentation/basics/#watermarks
     google.protobuf.Timestamp estimated_low_watermark = 2;
->>>>>>> 3f0459b2
   }
 
   // A message indicating that the client should stop reading from the stream.
