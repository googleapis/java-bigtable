--- conflicted
+++ resolved
@@ -225,11 +225,7 @@
           + "able.v2.StreamContinuationTokensH\000\022,\n\010en"
           + "d_time\030\005 \001(\0132\032.google.protobuf.Timestamp"
           + "\0225\n\022heartbeat_duration\030\007 \001(\0132\031.google.pr"
-<<<<<<< HEAD
-          + "otobuf.DurationB\014\n\nstart_from\"\327\t\n\030ReadCh"
-=======
           + "otobuf.DurationB\014\n\nstart_from\"\353\t\n\030ReadCh"
->>>>>>> 3f0459b2
           + "angeStreamResponse\022N\n\013data_change\030\001 \001(\0132"
           + "7.google.bigtable.v2.ReadChangeStreamRes"
           + "ponse.DataChangeH\000\022K\n\theartbeat\030\002 \001(\01326."
@@ -242,11 +238,7 @@
           + "kInfo\022.\n\010mutation\030\002 \001(\0132\034.google.bigtabl"
           + "e.v2.Mutation\032Y\n\tChunkInfo\022\032\n\022chunked_va"
           + "lue_size\030\001 \001(\005\022\034\n\024chunked_value_offset\030\002"
-<<<<<<< HEAD
-          + " \001(\005\022\022\n\nlast_chunk\030\003 \001(\010\032\274\003\n\nDataChange\022"
-=======
           + " \001(\005\022\022\n\nlast_chunk\030\003 \001(\010\032\306\003\n\nDataChange\022"
->>>>>>> 3f0459b2
           + "J\n\004type\030\001 \001(\0162<.google.bigtable.v2.ReadC"
           + "hangeStreamResponse.DataChange.Type\022\031\n\021s"
           + "ource_cluster_id\030\002 \001(\t\022\017\n\007row_key\030\003 \001(\014\022"
@@ -254,108 +246,6 @@
           + "buf.Timestamp\022\022\n\ntiebreaker\030\005 \001(\005\022J\n\006chu"
           + "nks\030\006 \003(\0132:.google.bigtable.v2.ReadChang"
           + "eStreamResponse.MutationChunk\022\014\n\004done\030\010 "
-<<<<<<< HEAD
-          + "\001(\010\022\r\n\005token\030\t \001(\t\0221\n\rlow_watermark\030\n \001("
-          + "\0132\032.google.protobuf.Timestamp\"P\n\004Type\022\024\n"
-          + "\020TYPE_UNSPECIFIED\020\000\022\010\n\004USER\020\001\022\026\n\022GARBAGE"
-          + "_COLLECTION\020\002\022\020\n\014CONTINUATION\020\003\032\207\001\n\tHear"
-          + "tbeat\022G\n\022continuation_token\030\001 \001(\0132+.goog"
-          + "le.bigtable.v2.StreamContinuationToken\0221"
-          + "\n\rlow_watermark\030\002 \001(\0132\032.google.protobuf."
-          + "Timestamp\032{\n\013CloseStream\022\"\n\006status\030\001 \001(\013"
-          + "2\022.google.rpc.Status\022H\n\023continuation_tok"
-          + "ens\030\002 \003(\0132+.google.bigtable.v2.StreamCon"
-          + "tinuationTokenB\017\n\rstream_record2\327\030\n\010Bigt"
-          + "able\022\233\002\n\010ReadRows\022#.google.bigtable.v2.R"
-          + "eadRowsRequest\032$.google.bigtable.v2.Read"
-          + "RowsResponse\"\301\001\202\323\344\223\002>\"9/v2/{table_name=p"
-          + "rojects/*/instances/*/tables/*}:readRows"
-          + ":\001*\212\323\344\223\002N\022:\n\ntable_name\022,{table_name=pro"
-          + "jects/*/instances/*/tables/*}\022\020\n\016app_pro"
-          + "file_id\332A\ntable_name\332A\031table_name,app_pr"
-          + "ofile_id0\001\022\254\002\n\rSampleRowKeys\022(.google.bi"
-          + "gtable.v2.SampleRowKeysRequest\032).google."
-          + "bigtable.v2.SampleRowKeysResponse\"\303\001\202\323\344\223"
-          + "\002@\022>/v2/{table_name=projects/*/instances"
-          + "/*/tables/*}:sampleRowKeys\212\323\344\223\002N\022:\n\ntabl"
-          + "e_name\022,{table_name=projects/*/instances"
-          + "/*/tables/*}\022\020\n\016app_profile_id\332A\ntable_n"
-          + "ame\332A\031table_name,app_profile_id0\001\022\301\002\n\tMu"
-          + "tateRow\022$.google.bigtable.v2.MutateRowRe"
-          + "quest\032%.google.bigtable.v2.MutateRowResp"
-          + "onse\"\346\001\202\323\344\223\002?\":/v2/{table_name=projects/"
-          + "*/instances/*/tables/*}:mutateRow:\001*\212\323\344\223"
-          + "\002N\022:\n\ntable_name\022,{table_name=projects/*"
-          + "/instances/*/tables/*}\022\020\n\016app_profile_id"
-          + "\332A\034table_name,row_key,mutations\332A+table_"
-          + "name,row_key,mutations,app_profile_id\022\263\002"
-          + "\n\nMutateRows\022%.google.bigtable.v2.Mutate"
-          + "RowsRequest\032&.google.bigtable.v2.MutateR"
-          + "owsResponse\"\323\001\202\323\344\223\002@\";/v2/{table_name=pr"
-          + "ojects/*/instances/*/tables/*}:mutateRow"
-          + "s:\001*\212\323\344\223\002N\022:\n\ntable_name\022,{table_name=pr"
-          + "ojects/*/instances/*/tables/*}\022\020\n\016app_pr"
-          + "ofile_id\332A\022table_name,entries\332A!table_na"
-          + "me,entries,app_profile_id0\001\022\255\003\n\021CheckAnd"
-          + "MutateRow\022,.google.bigtable.v2.CheckAndM"
-          + "utateRowRequest\032-.google.bigtable.v2.Che"
-          + "ckAndMutateRowResponse\"\272\002\202\323\344\223\002G\"B/v2/{ta"
-          + "ble_name=projects/*/instances/*/tables/*"
-          + "}:checkAndMutateRow:\001*\212\323\344\223\002N\022:\n\ntable_na"
-          + "me\022,{table_name=projects/*/instances/*/t"
-          + "ables/*}\022\020\n\016app_profile_id\332ABtable_name,"
-          + "row_key,predicate_filter,true_mutations,"
-          + "false_mutations\332AQtable_name,row_key,pre"
-          + "dicate_filter,true_mutations,false_mutat"
-          + "ions,app_profile_id\022\356\001\n\013PingAndWarm\022&.go"
-          + "ogle.bigtable.v2.PingAndWarmRequest\032\'.go"
-          + "ogle.bigtable.v2.PingAndWarmResponse\"\215\001\202"
-          + "\323\344\223\002+\"&/v2/{name=projects/*/instances/*}"
-          + ":ping:\001*\212\323\344\223\0029\022%\n\004name\022\035{name=projects/*"
-          + "/instances/*}\022\020\n\016app_profile_id\332A\004name\332A"
-          + "\023name,app_profile_id\022\335\002\n\022ReadModifyWrite"
-          + "Row\022-.google.bigtable.v2.ReadModifyWrite"
-          + "RowRequest\032..google.bigtable.v2.ReadModi"
-          + "fyWriteRowResponse\"\347\001\202\323\344\223\002H\"C/v2/{table_"
-          + "name=projects/*/instances/*/tables/*}:re"
-          + "adModifyWriteRow:\001*\212\323\344\223\002N\022:\n\ntable_name\022"
-          + ",{table_name=projects/*/instances/*/tabl"
-          + "es/*}\022\020\n\016app_profile_id\332A\030table_name,row"
-          + "_key,rules\332A\'table_name,row_key,rules,ap"
-          + "p_profile_id\022\273\002\n%GenerateInitialChangeSt"
-          + "reamPartitions\022@.google.bigtable.v2.Gene"
-          + "rateInitialChangeStreamPartitionsRequest"
-          + "\032A.google.bigtable.v2.GenerateInitialCha"
-          + "ngeStreamPartitionsResponse\"\212\001\202\323\344\223\002[\"V/v"
-          + "2/{table_name=projects/*/instances/*/tab"
-          + "les/*}:generateInitialChangeStreamPartit"
-          + "ions:\001*\332A\ntable_name\332A\031table_name,app_pr"
-          + "ofile_id0\001\022\346\001\n\020ReadChangeStream\022+.google"
-          + ".bigtable.v2.ReadChangeStreamRequest\032,.g"
-          + "oogle.bigtable.v2.ReadChangeStreamRespon"
-          + "se\"u\202\323\344\223\002F\"A/v2/{table_name=projects/*/i"
-          + "nstances/*/tables/*}:readChangeStream:\001*"
-          + "\332A\ntable_name\332A\031table_name,app_profile_i"
-          + "d0\001\032\333\002\312A\027bigtable.googleapis.com\322A\275\002http"
-          + "s://www.googleapis.com/auth/bigtable.dat"
-          + "a,https://www.googleapis.com/auth/bigtab"
-          + "le.data.readonly,https://www.googleapis."
-          + "com/auth/cloud-bigtable.data,https://www"
-          + ".googleapis.com/auth/cloud-bigtable.data"
-          + ".readonly,https://www.googleapis.com/aut"
-          + "h/cloud-platform,https://www.googleapis."
-          + "com/auth/cloud-platform.read-onlyB\353\002\n\026co"
-          + "m.google.bigtable.v2B\rBigtableProtoP\001Z:g"
-          + "oogle.golang.org/genproto/googleapis/big"
-          + "table/v2;bigtable\252\002\030Google.Cloud.Bigtabl"
-          + "e.V2\312\002\030Google\\Cloud\\Bigtable\\V2\352\002\033Google"
-          + "::Cloud::Bigtable::V2\352AP\n%bigtableadmin."
-          + "googleapis.com/Instance\022\'projects/{proje"
-          + "ct}/instances/{instance}\352A\\\n\"bigtableadm"
-          + "in.googleapis.com/Table\0226projects/{proje"
-          + "ct}/instances/{instance}/tables/{table}b"
-          + "\006proto3"
-=======
           + "\001(\010\022\r\n\005token\030\t \001(\t\022;\n\027estimated_low_wate"
           + "rmark\030\n \001(\0132\032.google.protobuf.Timestamp\""
           + "P\n\004Type\022\024\n\020TYPE_UNSPECIFIED\020\000\022\010\n\004USER\020\001\022"
@@ -456,7 +346,6 @@
           + "nce}\352A\\\n\"bigtableadmin.googleapis.com/Ta"
           + "ble\0226projects/{project}/instances/{insta"
           + "nce}/tables/{table}b\006proto3"
->>>>>>> 3f0459b2
     };
     descriptor =
         com.google.protobuf.Descriptors.FileDescriptor.internalBuildGeneratedFileFrom(
@@ -695,11 +584,7 @@
               "Chunks",
               "Done",
               "Token",
-<<<<<<< HEAD
-              "LowWatermark",
-=======
               "EstimatedLowWatermark",
->>>>>>> 3f0459b2
             });
     internal_static_google_bigtable_v2_ReadChangeStreamResponse_Heartbeat_descriptor =
         internal_static_google_bigtable_v2_ReadChangeStreamResponse_descriptor
@@ -709,11 +594,7 @@
         new com.google.protobuf.GeneratedMessageV3.FieldAccessorTable(
             internal_static_google_bigtable_v2_ReadChangeStreamResponse_Heartbeat_descriptor,
             new java.lang.String[] {
-<<<<<<< HEAD
-              "ContinuationToken", "LowWatermark",
-=======
               "ContinuationToken", "EstimatedLowWatermark",
->>>>>>> 3f0459b2
             });
     internal_static_google_bigtable_v2_ReadChangeStreamResponse_CloseStream_descriptor =
         internal_static_google_bigtable_v2_ReadChangeStreamResponse_descriptor
