<?xml version='1.0' encoding='UTF-8'?>
<project xmlns="http://maven.apache.org/POM/4.0.0" xmlns:xsi="http://www.w3.org/2001/XMLSchema-instance" xsi:schemaLocation="http://maven.apache.org/POM/4.0.0 http://maven.apache.org/xsd/maven-4.0.0.xsd">
    <modelVersion>4.0.0</modelVersion>
    <groupId>com.google.cloud</groupId>
    <artifactId>google-cloud-bigtable-bom</artifactId>
    <version>2.35.2-SNAPSHOT</version><!-- {x-version-update:google-cloud-bigtable:current} -->
    <packaging>pom</packaging>
    <parent>
        <groupId>com.google.cloud</groupId>
        <artifactId>sdk-platform-java-config</artifactId>
        <version>3.27.0</version>
        <relativePath/>
    </parent>

    <name>Google Cloud Bigtable BOM</name>
    <url>https://github.com/googleapis/java-bigtable</url>
    <description>
      BOM for Google Cloud Bigtable
    </description>

    <organization>
      <name>Google LLC</name>
    </organization>

    <developers>
      <developer>
        <id>chingor13</id>
        <name>Jeff Ching</name>
        <email>chingor@google.com</email>
        <organization>Google LLC</organization>
        <roles>
          <role>Developer</role>
        </roles>
      </developer>
      <developer>
        <id>igorberstein</id>
        <name>Igor Bernstein</name>
        <email>igorbernstein@google.com</email>
        <organization>Google LLC</organization>
        <roles>
          <role>Developer</role>
        </roles>
      </developer>
    </developers>

    <scm>
      <connection>scm:git:https://github.com/googleapis/java-bigtable.git</connection>
      <developerConnection>scm:git:git@github.com:googleapis/java-bigtable.git</developerConnection>
      <url>https://github.com/googleapis/java-bigtable</url>
    </scm>


    <licenses>
      <license>
        <name>The Apache Software License, Version 2.0</name>
        <url>http://www.apache.org/licenses/LICENSE-2.0.txt</url>
        <distribution>repo</distribution>
      </license>
    </licenses>

    <dependencyManagement>
      <dependencies>
        <dependency>
          <groupId>com.google.cloud</groupId>
          <artifactId>google-cloud-bigtable</artifactId>
          <version>2.35.2-SNAPSHOT</version><!-- {x-version-update:google-cloud-bigtable:current} -->
        </dependency>
        <dependency>
          <groupId>com.google.cloud</groupId>
          <artifactId>google-cloud-bigtable-emulator</artifactId>
          <version>0.172.2-SNAPSHOT</version><!-- {x-version-update:google-cloud-bigtable-emulator:current} -->
        </dependency>
        <dependency>
          <groupId>com.google.cloud</groupId>
          <artifactId>google-cloud-bigtable-emulator-core</artifactId>
          <version>0.172.2-SNAPSHOT</version><!-- {x-version-update:google-cloud-bigtable-emulator:current} -->
        </dependency>
        <dependency>
          <groupId>com.google.api.grpc</groupId>
          <artifactId>grpc-google-cloud-bigtable-admin-v2</artifactId>
          <version>2.35.2-SNAPSHOT</version><!-- {x-version-update:grpc-google-cloud-bigtable-admin-v2:current} -->
        </dependency>
        <dependency>
          <groupId>com.google.api.grpc</groupId>
          <artifactId>grpc-google-cloud-bigtable-v2</artifactId>
          <version>2.35.2-SNAPSHOT</version><!-- {x-version-update:grpc-google-cloud-bigtable-v2:current} -->
        </dependency>
        <dependency>
          <groupId>com.google.api.grpc</groupId>
          <artifactId>proto-google-cloud-bigtable-admin-v2</artifactId>
          <version>2.35.2-SNAPSHOT</version><!-- {x-version-update:proto-google-cloud-bigtable-admin-v2:current} -->
        </dependency>
        <dependency>
          <groupId>com.google.api.grpc</groupId>
          <artifactId>proto-google-cloud-bigtable-v2</artifactId>
          <version>2.35.2-SNAPSHOT</version><!-- {x-version-update:proto-google-cloud-bigtable-v2:current} -->
        </dependency>
<<<<<<< HEAD
=======
          <dependency>
              <groupId>com.google.cloud</groupId>
              <artifactId>google-cloud-bigtable-stats</artifactId>
              <version>2.35.2-SNAPSHOT</version><!-- {x-version-update:google-cloud-bigtable:current} -->
          </dependency>
>>>>>>> cc54c039
      </dependencies>
    </dependencyManagement>

    <build>
      <plugins>
        <plugin>
          <groupId>org.apache.maven.plugins</groupId>
          <artifactId>maven-checkstyle-plugin</artifactId>
          <configuration>
            <skip>true</skip>
          </configuration>
        </plugin>

        <!-- Using maven site plugin only as a hook for javadoc:aggregate, don't need the reports -->
        <plugin>
          <groupId>org.apache.maven.plugins</groupId>
          <artifactId>maven-site-plugin</artifactId>

          <configuration>
            <generateReports>false</generateReports>
          </configuration>
        </plugin>
      </plugins>
    </build>
</project><|MERGE_RESOLUTION|>--- conflicted
+++ resolved
@@ -95,14 +95,11 @@
           <artifactId>proto-google-cloud-bigtable-v2</artifactId>
           <version>2.35.2-SNAPSHOT</version><!-- {x-version-update:proto-google-cloud-bigtable-v2:current} -->
         </dependency>
-<<<<<<< HEAD
-=======
           <dependency>
               <groupId>com.google.cloud</groupId>
               <artifactId>google-cloud-bigtable-stats</artifactId>
               <version>2.35.2-SNAPSHOT</version><!-- {x-version-update:google-cloud-bigtable:current} -->
           </dependency>
->>>>>>> cc54c039
       </dependencies>
     </dependencyManagement>
 
