<?xml version='1.0' encoding='UTF-8'?>
<project xmlns="http://maven.apache.org/POM/4.0.0" xmlns:xsi="http://www.w3.org/2001/XMLSchema-instance" xsi:schemaLocation="http://maven.apache.org/POM/4.0.0 http://maven.apache.org/xsd/maven-4.0.0.xsd">
    <modelVersion>4.0.0</modelVersion>
    <groupId>com.google.cloud</groupId>
    <artifactId>google-cloud-bigtable-bom</artifactId>
    <version>2.1.3-SNAPSHOT</version><!-- {x-version-update:google-cloud-bigtable:current} -->
    <packaging>pom</packaging>
    <parent>
        <groupId>com.google.cloud</groupId>
        <artifactId>google-cloud-shared-config</artifactId>
        <version>1.0.1</version>
    </parent>

    <name>Google Cloud Bigtable BOM</name>
    <url>https://github.com/googleapis/java-bigtable</url>
    <description>
        BOM for Google Cloud Bigtable
    </description>

    <organization>
        <name>Google LLC</name>
    </organization>

    <developers>
        <developer>
            <id>chingor13</id>
            <name>Jeff Ching</name>
            <email>chingor@google.com</email>
            <organization>Google LLC</organization>
            <roles>
                <role>Developer</role>
            </roles>
        </developer>
        <developer>
            <id>igorberstein</id>
            <name>Igor Bernstein</name>
            <email>igorbernstein@google.com</email>
            <organization>Google LLC</organization>
            <roles>
                <role>Developer</role>
            </roles>
        </developer>
    </developers>

    <scm>
        <connection>scm:git:https://github.com/googleapis/java-bigtable.git</connection>
        <developerConnection>scm:git:git@github.com:googleapis/java-bigtable.git</developerConnection>
        <url>https://github.com/googleapis/java-bigtable</url>
    </scm>


    <licenses>
        <license>
            <name>The Apache Software License, Version 2.0</name>
            <url>http://www.apache.org/licenses/LICENSE-2.0.txt</url>
            <distribution>repo</distribution>
        </license>
    </licenses>

    <dependencyManagement>
        <dependencies>
<<<<<<< HEAD
      <dependency>
        <groupId>com.google.cloud</groupId>
        <artifactId>google-cloud-bigtable</artifactId>
        <version>2.1.2</version><!-- {x-version-update:google-cloud-bigtable:current} -->
      </dependency>
      <dependency>
        <groupId>com.google.api.grpc</groupId>
        <artifactId>grpc-google-cloud-bigtable-admin-v2</artifactId>
        <version>2.1.2</version><!-- {x-version-update:grpc-google-cloud-bigtable-admin-v2:current} -->
      </dependency>
      <dependency>
        <groupId>com.google.api.grpc</groupId>
        <artifactId>grpc-google-cloud-bigtable-v2</artifactId>
        <version>2.1.2</version><!-- {x-version-update:grpc-google-cloud-bigtable-v2:current} -->
      </dependency>
      <dependency>
        <groupId>com.google.api.grpc</groupId>
        <artifactId>proto-google-cloud-bigtable-admin-v2</artifactId>
        <version>2.1.2</version><!-- {x-version-update:proto-google-cloud-bigtable-admin-v2:current} -->
      </dependency>
      <dependency>
        <groupId>com.google.api.grpc</groupId>
        <artifactId>proto-google-cloud-bigtable-v2</artifactId>
        <version>2.1.2</version><!-- {x-version-update:proto-google-cloud-bigtable-v2:current} -->
      </dependency>
    </dependencies>
  </dependencyManagement>
=======
            <dependency>
                <groupId>com.google.cloud</groupId>
                <artifactId>google-cloud-bigtable</artifactId>
                <version>2.1.3-SNAPSHOT</version><!-- {x-version-update:google-cloud-bigtable:current} -->
            </dependency>
            <dependency>
                <groupId>com.google.cloud</groupId>
                <artifactId>google-cloud-bigtable-emulator</artifactId>
                <version>0.138.3-SNAPSHOT</version><!-- {x-version-update:google-cloud-bigtable-emulator:current} -->
            </dependency>
            <dependency>
                <groupId>com.google.api.grpc</groupId>
                <artifactId>grpc-google-cloud-bigtable-admin-v2</artifactId>
                <version>2.1.3-SNAPSHOT</version><!-- {x-version-update:grpc-google-cloud-bigtable-admin-v2:current} -->
            </dependency>
            <dependency>
                <groupId>com.google.api.grpc</groupId>
                <artifactId>grpc-google-cloud-bigtable-v2</artifactId>
                <version>2.1.3-SNAPSHOT</version><!-- {x-version-update:grpc-google-cloud-bigtable-v2:current} -->
            </dependency>
            <dependency>
                <groupId>com.google.api.grpc</groupId>
                <artifactId>proto-google-cloud-bigtable-admin-v2</artifactId>
                <version>2.1.3-SNAPSHOT</version><!-- {x-version-update:proto-google-cloud-bigtable-admin-v2:current} -->
            </dependency>
            <dependency>
                <groupId>com.google.api.grpc</groupId>
                <artifactId>proto-google-cloud-bigtable-v2</artifactId>
                <version>2.1.3-SNAPSHOT</version><!-- {x-version-update:proto-google-cloud-bigtable-v2:current} -->
            </dependency>
        </dependencies>
    </dependencyManagement>
>>>>>>> 580e58e0

    <build>
        <plugins>
            <plugin>
                <groupId>org.apache.maven.plugins</groupId>
                <artifactId>maven-checkstyle-plugin</artifactId>
                <configuration>
                    <skip>true</skip>
                </configuration>
            </plugin>

            <!-- Using maven site plugin only as a hook for javadoc:aggregate, don't need the reports -->
            <plugin>
                <groupId>org.apache.maven.plugins</groupId>
                <artifactId>maven-site-plugin</artifactId>

                <configuration>
                    <generateReports>false</generateReports>
                </configuration>
            </plugin>
        </plugins>
    </build>
</project><|MERGE_RESOLUTION|>--- conflicted
+++ resolved
@@ -59,35 +59,6 @@
 
     <dependencyManagement>
         <dependencies>
-<<<<<<< HEAD
-      <dependency>
-        <groupId>com.google.cloud</groupId>
-        <artifactId>google-cloud-bigtable</artifactId>
-        <version>2.1.2</version><!-- {x-version-update:google-cloud-bigtable:current} -->
-      </dependency>
-      <dependency>
-        <groupId>com.google.api.grpc</groupId>
-        <artifactId>grpc-google-cloud-bigtable-admin-v2</artifactId>
-        <version>2.1.2</version><!-- {x-version-update:grpc-google-cloud-bigtable-admin-v2:current} -->
-      </dependency>
-      <dependency>
-        <groupId>com.google.api.grpc</groupId>
-        <artifactId>grpc-google-cloud-bigtable-v2</artifactId>
-        <version>2.1.2</version><!-- {x-version-update:grpc-google-cloud-bigtable-v2:current} -->
-      </dependency>
-      <dependency>
-        <groupId>com.google.api.grpc</groupId>
-        <artifactId>proto-google-cloud-bigtable-admin-v2</artifactId>
-        <version>2.1.2</version><!-- {x-version-update:proto-google-cloud-bigtable-admin-v2:current} -->
-      </dependency>
-      <dependency>
-        <groupId>com.google.api.grpc</groupId>
-        <artifactId>proto-google-cloud-bigtable-v2</artifactId>
-        <version>2.1.2</version><!-- {x-version-update:proto-google-cloud-bigtable-v2:current} -->
-      </dependency>
-    </dependencies>
-  </dependencyManagement>
-=======
             <dependency>
                 <groupId>com.google.cloud</groupId>
                 <artifactId>google-cloud-bigtable</artifactId>
@@ -120,7 +91,6 @@
             </dependency>
         </dependencies>
     </dependencyManagement>
->>>>>>> 580e58e0
 
     <build>
         <plugins>
