<?xml version="1.0"?>
<project xmlns="http://maven.apache.org/POM/4.0.0" xmlns:xsi="http://www.w3.org/2001/XMLSchema-instance" xsi:schemaLocation="http://maven.apache.org/POM/4.0.0 http://maven.apache.org/xsd/maven-4.0.0.xsd">
  <modelVersion>4.0.0</modelVersion>
  <groupId>com.google.cloud</groupId>
  <artifactId>google-cloud-bigtable-bom</artifactId>
  <version>2.3.0</version><!-- {x-version-update:google-cloud-bigtable:current} -->
  <packaging>pom</packaging>
  <parent>
    <groupId>com.google.cloud</groupId>
<<<<<<< HEAD
    <artifactId>google-cloud-shared-config</artifactId>
    <version>1.2.2</version>
  </parent>
=======
    <artifactId>google-cloud-bigtable-bom</artifactId>
    <version>2.5.2-SNAPSHOT</version><!-- {x-version-update:google-cloud-bigtable:current} -->
    <packaging>pom</packaging>
    <parent>
        <groupId>com.google.cloud</groupId>
        <artifactId>google-cloud-shared-config</artifactId>
        <version>1.2.4</version>
    </parent>
>>>>>>> ff026684

  <name>Google Cloud Bigtable BOM</name>
  <url>https://github.com/googleapis/java-bigtable</url>
  <description>
    BOM for Google Cloud Bigtable
  </description>

  <organization>
    <name>Google LLC</name>
  </organization>

  <developers>
    <developer>
      <id>chingor13</id>
      <name>Jeff Ching</name>
      <email>chingor@google.com</email>
      <organization>Google LLC</organization>
      <roles>
        <role>Developer</role>
      </roles>
    </developer>
    <developer>
      <id>igorberstein</id>
      <name>Igor Bernstein</name>
      <email>igorbernstein@google.com</email>
      <organization>Google LLC</organization>
      <roles>
        <role>Developer</role>
      </roles>
    </developer>
  </developers>

  <scm>
    <connection>scm:git:https://github.com/googleapis/java-bigtable.git</connection>
    <developerConnection>scm:git:git@github.com:googleapis/java-bigtable.git</developerConnection>
    <url>https://github.com/googleapis/java-bigtable</url>
  </scm>


  <licenses>
    <license>
      <name>The Apache Software License, Version 2.0</name>
      <url>http://www.apache.org/licenses/LICENSE-2.0.txt</url>
      <distribution>repo</distribution>
    </license>
  </licenses>

<<<<<<< HEAD
  <dependencyManagement>
    <dependencies>
      <dependency>
        <groupId>com.google.cloud</groupId>
        <artifactId>google-cloud-bigtable</artifactId>
        <version>2.3.0</version><!-- {x-version-update:google-cloud-bigtable:current} -->
      </dependency>
      <dependency>
        <groupId>com.google.cloud</groupId>
        <artifactId>google-cloud-bigtable-emulator</artifactId>
        <version>0.140.0</version><!-- {x-version-update:google-cloud-bigtable-emulator:current} -->
      </dependency>
      <dependency>
        <groupId>com.google.api.grpc</groupId>
        <artifactId>grpc-google-cloud-bigtable-admin-v2</artifactId>
        <version>2.3.0</version><!-- {x-version-update:grpc-google-cloud-bigtable-admin-v2:current} -->
      </dependency>
      <dependency>
        <groupId>com.google.api.grpc</groupId>
        <artifactId>grpc-google-cloud-bigtable-v2</artifactId>
        <version>2.3.0</version><!-- {x-version-update:grpc-google-cloud-bigtable-v2:current} -->
      </dependency>
      <dependency>
        <groupId>com.google.api.grpc</groupId>
        <artifactId>proto-google-cloud-bigtable-admin-v2</artifactId>
        <version>2.3.0</version><!-- {x-version-update:proto-google-cloud-bigtable-admin-v2:current} -->
      </dependency>
      <dependency>
        <groupId>com.google.api.grpc</groupId>
        <artifactId>proto-google-cloud-bigtable-v2</artifactId>
        <version>2.3.0</version><!-- {x-version-update:proto-google-cloud-bigtable-v2:current} -->
      </dependency>
    </dependencies>
  </dependencyManagement>
=======
    <dependencyManagement>
        <dependencies>
            <dependency>
                <groupId>com.google.cloud</groupId>
                <artifactId>google-cloud-bigtable</artifactId>
                <version>2.5.2-SNAPSHOT</version><!-- {x-version-update:google-cloud-bigtable:current} -->
            </dependency>
            <dependency>
                <groupId>com.google.cloud</groupId>
                <artifactId>google-cloud-bigtable-emulator</artifactId>
                <version>0.142.2-SNAPSHOT</version><!-- {x-version-update:google-cloud-bigtable-emulator:current} -->
            </dependency>
            <dependency>
                <groupId>com.google.api.grpc</groupId>
                <artifactId>grpc-google-cloud-bigtable-admin-v2</artifactId>
                <version>2.5.2-SNAPSHOT</version><!-- {x-version-update:grpc-google-cloud-bigtable-admin-v2:current} -->
            </dependency>
            <dependency>
                <groupId>com.google.api.grpc</groupId>
                <artifactId>grpc-google-cloud-bigtable-v2</artifactId>
                <version>2.5.2-SNAPSHOT</version><!-- {x-version-update:grpc-google-cloud-bigtable-v2:current} -->
            </dependency>
            <dependency>
                <groupId>com.google.api.grpc</groupId>
                <artifactId>proto-google-cloud-bigtable-admin-v2</artifactId>
                <version>2.5.2-SNAPSHOT</version><!-- {x-version-update:proto-google-cloud-bigtable-admin-v2:current} -->
            </dependency>
            <dependency>
                <groupId>com.google.api.grpc</groupId>
                <artifactId>proto-google-cloud-bigtable-v2</artifactId>
                <version>2.5.2-SNAPSHOT</version><!-- {x-version-update:proto-google-cloud-bigtable-v2:current} -->
            </dependency>
        </dependencies>
    </dependencyManagement>
>>>>>>> ff026684

  <build>
    <plugins>
      <plugin>
        <groupId>org.apache.maven.plugins</groupId>
        <artifactId>maven-checkstyle-plugin</artifactId>
        <configuration>
          <skip>true</skip>
        </configuration>
      </plugin>

      <!-- Using maven site plugin only as a hook for javadoc:aggregate, don't need the reports -->
      <plugin>
        <groupId>org.apache.maven.plugins</groupId>
        <artifactId>maven-site-plugin</artifactId>

        <configuration>
          <generateReports>false</generateReports>
        </configuration>
      </plugin>
    </plugins>
  </build>
</project><|MERGE_RESOLUTION|>--- conflicted
+++ resolved
@@ -1,17 +1,7 @@
 <?xml version="1.0"?>
 <project xmlns="http://maven.apache.org/POM/4.0.0" xmlns:xsi="http://www.w3.org/2001/XMLSchema-instance" xsi:schemaLocation="http://maven.apache.org/POM/4.0.0 http://maven.apache.org/xsd/maven-4.0.0.xsd">
-  <modelVersion>4.0.0</modelVersion>
-  <groupId>com.google.cloud</groupId>
-  <artifactId>google-cloud-bigtable-bom</artifactId>
-  <version>2.3.0</version><!-- {x-version-update:google-cloud-bigtable:current} -->
-  <packaging>pom</packaging>
-  <parent>
+    <modelVersion>4.0.0</modelVersion>
     <groupId>com.google.cloud</groupId>
-<<<<<<< HEAD
-    <artifactId>google-cloud-shared-config</artifactId>
-    <version>1.2.2</version>
-  </parent>
-=======
     <artifactId>google-cloud-bigtable-bom</artifactId>
     <version>2.5.2-SNAPSHOT</version><!-- {x-version-update:google-cloud-bigtable:current} -->
     <packaging>pom</packaging>
@@ -20,7 +10,6 @@
         <artifactId>google-cloud-shared-config</artifactId>
         <version>1.2.4</version>
     </parent>
->>>>>>> ff026684
 
   <name>Google Cloud Bigtable BOM</name>
   <url>https://github.com/googleapis/java-bigtable</url>
@@ -68,42 +57,6 @@
     </license>
   </licenses>
 
-<<<<<<< HEAD
-  <dependencyManagement>
-    <dependencies>
-      <dependency>
-        <groupId>com.google.cloud</groupId>
-        <artifactId>google-cloud-bigtable</artifactId>
-        <version>2.3.0</version><!-- {x-version-update:google-cloud-bigtable:current} -->
-      </dependency>
-      <dependency>
-        <groupId>com.google.cloud</groupId>
-        <artifactId>google-cloud-bigtable-emulator</artifactId>
-        <version>0.140.0</version><!-- {x-version-update:google-cloud-bigtable-emulator:current} -->
-      </dependency>
-      <dependency>
-        <groupId>com.google.api.grpc</groupId>
-        <artifactId>grpc-google-cloud-bigtable-admin-v2</artifactId>
-        <version>2.3.0</version><!-- {x-version-update:grpc-google-cloud-bigtable-admin-v2:current} -->
-      </dependency>
-      <dependency>
-        <groupId>com.google.api.grpc</groupId>
-        <artifactId>grpc-google-cloud-bigtable-v2</artifactId>
-        <version>2.3.0</version><!-- {x-version-update:grpc-google-cloud-bigtable-v2:current} -->
-      </dependency>
-      <dependency>
-        <groupId>com.google.api.grpc</groupId>
-        <artifactId>proto-google-cloud-bigtable-admin-v2</artifactId>
-        <version>2.3.0</version><!-- {x-version-update:proto-google-cloud-bigtable-admin-v2:current} -->
-      </dependency>
-      <dependency>
-        <groupId>com.google.api.grpc</groupId>
-        <artifactId>proto-google-cloud-bigtable-v2</artifactId>
-        <version>2.3.0</version><!-- {x-version-update:proto-google-cloud-bigtable-v2:current} -->
-      </dependency>
-    </dependencies>
-  </dependencyManagement>
-=======
     <dependencyManagement>
         <dependencies>
             <dependency>
@@ -138,7 +91,6 @@
             </dependency>
         </dependencies>
     </dependencyManagement>
->>>>>>> ff026684
 
   <build>
     <plugins>
