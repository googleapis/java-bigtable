<?xml version='1.0' encoding='UTF-8'?>
<project xmlns="http://maven.apache.org/POM/4.0.0" xmlns:xsi="http://www.w3.org/2001/XMLSchema-instance" xsi:schemaLocation="http://maven.apache.org/POM/4.0.0 http://maven.apache.org/xsd/maven-4.0.0.xsd">
    <modelVersion>4.0.0</modelVersion>

    <artifactId>google-cloud-bigtable-parent</artifactId>
    <packaging>pom</packaging>
<<<<<<< HEAD
    <version>2.11.2-SNAPSHOT</version><!-- {x-version-update:google-cloud-bigtable:current} -->
=======
    <version>2.17.1-SNAPSHOT</version><!-- {x-version-update:google-cloud-bigtable:current} -->
>>>>>>> cf93932b
    <name>Google Cloud Bigtable Parent</name>
    <url>https://github.com/googleapis/java-bigtable</url>
    <description>
        Java idiomatic client for Google Cloud Platform services.
    </description>

    <parent>
        <groupId>com.google.cloud</groupId>
        <artifactId>google-cloud-shared-config</artifactId>
<<<<<<< HEAD
        <version>1.5.3</version>
=======
        <version>1.5.5</version>
>>>>>>> cf93932b
        <relativePath/>
    </parent>

    <developers>
        <developer>
            <id>garrettjonesgoogle</id>
            <name>Garrett Jones</name>
            <email>garrettjones@google.com</email>
            <organization>Google</organization>
            <roles>
                <role>Developer</role>
            </roles>
        </developer>
        <developer>
            <id>pongad</id>
            <name>Michael Darakananda</name>
            <email>pongad@google.com</email>
            <organization>Google</organization>
            <roles>
                <role>Developer</role>
            </roles>
        </developer>
        <developer>
            <id>shinfan</id>
            <name>Shin Fan</name>
            <email>shinfan@google.com</email>
            <organization>Google</organization>
            <roles>
                <role>Developer</role>
            </roles>
        </developer>
        <developer>
            <id>michaelbausor</id>
            <name>Micheal Bausor</name>
            <email>michaelbausor@google.com</email>
            <organization>Google</organization>
            <roles>
                <role>Developer</role>
            </roles>
        </developer>
        <developer>
            <id>vam-google</id>
            <name>Vadym Matsishevskyi</name>
            <email>vam@google.com</email>
            <organization>Google</organization>
            <roles>
                <role>Developer</role>
            </roles>
        </developer>
        <developer>
            <id>tswast</id>
            <name>Tim Swast</name>
            <email>tswast@google.com</email>
            <organization>Google</organization>
            <roles>
                <role>Developer</role>
            </roles>
        </developer>
        <developer>
            <id>neozwu</id>
            <name>Neo Wu</name>
            <email>neowu@google.com</email>
            <organization>Google</organization>
            <roles>
                <role>Developer</role>
            </roles>
        </developer>
        <developer>
            <id>lesv</id>
            <name>Les Vogel</name>
            <email>lesv@google.com</email>
            <organization>Google</organization>
            <roles>
                <role>Developer</role>
            </roles>
        </developer>
        <developer>
            <id>schmidt_sebastian</id>
            <name>Sebastian Schmidt</name>
            <email>mrschmidt@google.com</email>
            <organization>Google</organization>
            <roles>
                <role>Developer</role>
            </roles>
        </developer>
        <developer>
            <id>andreamlin</id>
            <name>Andrea Lin</name>
            <email>andrealin@google.com</email>
            <roles>
                <role>Developer</role>
            </roles>
        </developer>
        <developer>
            <id>hzyi-google</id>
            <name>Hanzhen Yi</name>
            <email>hzyi@google.com</email>
            <roles>
                <role>Developer</role>
            </roles>
        </developer>
    </developers>
    <organization>
        <name>Google LLC</name>
    </organization>
    <scm>
        <connection>scm:git:git@github.com:googleapis/java-bigtable.git</connection>
        <developerConnection>scm:git:git@github.com:googleapis/java-bigtable.git</developerConnection>
        <url>https://github.com/googleapis/java-bigtable</url>
        <tag>HEAD</tag>
    </scm>
    <issueManagement>
        <url>https://github.com/googleapis/java-bigtable/issues</url>
        <system>GitHub Issues</system>
    </issueManagement>
    
    <licenses>
        <license>
            <name>Apache-2.0</name>
            <url>https://www.apache.org/licenses/LICENSE-2.0.txt</url>
        </license>
    </licenses>

    <properties>
        <project.build.sourceEncoding>UTF-8</project.build.sourceEncoding>
        <project.reporting.outputEncoding>UTF-8</project.reporting.outputEncoding>
        <github.global.server>github</github.global.server>
        <site.installationModule>google-cloud-bigtable-parent</site.installationModule>
        <project.javadoc.protobufBaseURL>https://googleapis.dev/java/google-api-grpc/latest</project.javadoc.protobufBaseURL>
    </properties>

    <dependencyManagement>
        <dependencies>
            <!-- Production Deps have been moved to google-cloud-bigtable-deps-bom -->

            <dependency>
                <groupId>com.google.api.grpc</groupId>
                <artifactId>proto-google-cloud-bigtable-v2</artifactId>
<<<<<<< HEAD
                <version>2.11.2-SNAPSHOT</version><!-- {x-version-update:proto-google-cloud-bigtable-v2:current} -->
=======
                <version>2.17.1-SNAPSHOT</version><!-- {x-version-update:proto-google-cloud-bigtable-v2:current} -->
>>>>>>> cf93932b
            </dependency>
            <dependency>
                <groupId>com.google.api.grpc</groupId>
                <artifactId>proto-google-cloud-bigtable-admin-v2</artifactId>
<<<<<<< HEAD
                <version>2.11.2-SNAPSHOT</version><!-- {x-version-update:proto-google-cloud-bigtable-admin-v2:current} -->
=======
                <version>2.17.1-SNAPSHOT</version><!-- {x-version-update:proto-google-cloud-bigtable-admin-v2:current} -->
>>>>>>> cf93932b
            </dependency>
            <dependency>
                <groupId>com.google.api.grpc</groupId>
                <artifactId>grpc-google-cloud-bigtable-v2</artifactId>
<<<<<<< HEAD
                <version>2.11.2-SNAPSHOT</version><!-- {x-version-update:grpc-google-cloud-bigtable-v2:current} -->
=======
                <version>2.17.1-SNAPSHOT</version><!-- {x-version-update:grpc-google-cloud-bigtable-v2:current} -->
>>>>>>> cf93932b
            </dependency>
            <dependency>
                <groupId>com.google.api.grpc</groupId>
                <artifactId>grpc-google-cloud-bigtable-admin-v2</artifactId>
<<<<<<< HEAD
                <version>2.11.2-SNAPSHOT</version><!-- {x-version-update:grpc-google-cloud-bigtable-admin-v2:current} -->
=======
                <version>2.17.1-SNAPSHOT</version><!-- {x-version-update:grpc-google-cloud-bigtable-admin-v2:current} -->
>>>>>>> cf93932b
            </dependency>
            <dependency>
                <groupId>com.google.cloud</groupId>
                <artifactId>google-cloud-bigtable</artifactId>
<<<<<<< HEAD
                <version>2.11.2-SNAPSHOT</version><!-- {x-version-update:google-cloud-bigtable:current} -->
=======
                <version>2.17.1-SNAPSHOT</version><!-- {x-version-update:google-cloud-bigtable:current} -->
>>>>>>> cf93932b
            </dependency>
            <!-- Test Deps in alphabetical order -->
            <dependency>
                <groupId>com.google.cloud</groupId>
                <artifactId>google-cloud-conformance-tests</artifactId>
                <version>0.3.4</version>
            </dependency>
            <dependency>
                <groupId>com.google.truth</groupId>
                <artifactId>truth</artifactId>
                <version>1.1.3</version>
            </dependency>
            <dependency>
                <groupId>com.google.truth.extensions</groupId>
                <artifactId>truth-proto-extension</artifactId>
                <version>1.1.3</version>
                <scope>test</scope>
                <exclusions>
                    <!-- exclude protobuf-java as it is managed in the shared deps bom-->
                    <exclusion>
                        <groupId>com.google.protobuf</groupId>
                        <artifactId>protobuf-java</artifactId>
                    </exclusion>
                </exclusions>
            </dependency>
            <dependency>
                <groupId>junit</groupId>
                <artifactId>junit</artifactId>
                <version>4.13.2</version>
            </dependency>
            <dependency>
                <groupId>org.mockito</groupId>
                <artifactId>mockito-core</artifactId>
<<<<<<< HEAD
                <version>4.7.0</version>
=======
                <version>4.9.0</version>
>>>>>>> cf93932b
            </dependency>
        </dependencies>
    </dependencyManagement>

    <build>
        <plugins>
            <!-- Using maven site plugin only as a hook for javadoc:aggregate, don't need the reports -->
            <plugin>
                <groupId>org.apache.maven.plugins</groupId>
                <artifactId>maven-site-plugin</artifactId>

                <configuration>
                    <generateReports>false</generateReports>
                </configuration>
            </plugin>
            <plugin>
                <groupId>org.apache.maven.plugins</groupId>
                <artifactId>maven-javadoc-plugin</artifactId>
                <version>3.4.1</version>
                <executions>
                    <execution>
                        <id>aggregate</id>
                        <inherited>false</inherited>
                        <phase>site</phase>
                        <goals>
                            <goal>aggregate</goal>
                        </goals>
                        <configuration>
                            <sourceFileExcludes combine.children="append">
                                <!-- Exclude protobuf & grpc stubs from the public javadocs site. -->
                                <sourceFileExclude>**/com/google/bigtable/**</sourceFileExclude>
                            </sourceFileExcludes>
                        </configuration>
                    </execution>
                </executions>

                <configuration>
                    <doclint>none</doclint>
                    <show>protected</show>
                    <nohelp>true</nohelp>
                    <outputDirectory>${project.build.directory}/javadoc</outputDirectory>

                    <sourceFileExcludes>
                        <!-- Hide InternalApi & non public classes from javadocs site and the javadoc jars -->
                        <!-- TODO(igorbernstein): use a custom doclet to exclude @InternalApi classes from javadoc -->
                        <!-- Hide @InternalApi classes -->
                        <sourceFileExclude>**/com/google/cloud/bigtable/gaxx/**</sourceFileExclude>

                        <!-- Hide @InternalApi classes for InstanceAdmin -->
                        <sourceFileExclude>**/com/google/cloud/bigtable/admin/v2/internal/**</sourceFileExclude>
                        <sourceFileExclude>**/com/google/cloud/bigtable/admin/v2/BaseBigtableInstanceAdminClient.java</sourceFileExclude>
                        <sourceFileExclude>**/com/google/cloud/bigtable/admin/v2/BaseBigtableInstanceAdminSettings.java</sourceFileExclude>
                        <sourceFileExclude>**/com/google/cloud/bigtable/admin/v2/stub/GrpcBigtableInstanceAdminCallableFactory.java</sourceFileExclude>
                        <sourceFileExclude>**/com/google/cloud/bigtable/admin/v2/stub/GrpcBigtableInstanceAdminStub.java</sourceFileExclude>
                        <sourceFileExclude>**/com/google/cloud/bigtable/admin/v2/stub/BigtableInstanceAdminStub.java</sourceFileExclude>

                        <!-- Hide**/ @InternalApi classes for TableAdmin -->
                        <sourceFileExclude>**/com/google/cloud/bigtable/admin/v2/BaseBigtableTableAdminClient.java</sourceFileExclude>
                        <sourceFileExclude>**/com/google/cloud/bigtable/admin/v2/BaseBigtableTableAdminSettings.java</sourceFileExclude>
                        <sourceFileExclude>**/com/google/cloud/bigtable/admin/v2/stub/GrpcBigtableTableAdminCallableFactory.java</sourceFileExclude>
                        <sourceFileExclude>**/com/google/cloud/bigtable/admin/v2/stub/GrpcBigtableTableAdminStub.java</sourceFileExclude>
                        <sourceFileExclude>**/com/google/cloud/bigtable/admin/v2/stub/BigtableTableAdminStub.java</sourceFileExclude>
                        <sourceFileExclude>**/com/google/cloud/bigtable/admin/v2/stub/EnhancedBigtableTableAdminStub.java</sourceFileExclude>

                        <!-- Hide**/ @InternalApi classes for Data -->
                        <sourceFileExclude>**/com/google/cloud/bigtable/data/v2/internal/**</sourceFileExclude>
                        <sourceFileExclude>**/com/google/cloud/bigtable/data/v2/BaseBigtableDataClient.java</sourceFileExclude>
                        <sourceFileExclude>**/com/google/cloud/bigtable/data/v2/BaseBigtableDataSettings.java</sourceFileExclude>
                        <sourceFileExclude>**/com/google/cloud/bigtable/data/v2/stub/BigtableStub.java</sourceFileExclude>
                        <sourceFileExclude>**/com/google/cloud/bigtable/data/v2/stub/BigtableStubSettings.java</sourceFileExclude>
                        <sourceFileExclude>**/com/google/cloud/bigtable/data/v2/stub/GrpcBigtableStub.java</sourceFileExclude>
                        <sourceFileExclude>**/com/google/cloud/bigtable/data/v2/stub/GrpcBigtableCallableFactory.java</sourceFileExclude>
                        <sourceFileExclude>**/com/google/cloud/bigtable/data/v2/stub/EnhancedBigtableStub.java</sourceFileExclude>
                        <sourceFileExclude>**/com/google/cloud/bigtable/data/v2/stub/mutaterows/**</sourceFileExclude>
                        <sourceFileExclude>**/com/google/cloud/bigtable/data/v2/stub/readrows/**</sourceFileExclude>
                        <sourceFileExclude>**/com/google/cloud/bigtable/data/v2/stub/metrics/**</sourceFileExclude>
                    </sourceFileExcludes>

                    <!-- Enable external linking -->
                    <links>
                        <link>https://googleapis.dev/java/gax/${gax.version}/</link>
                        <link>https://googleapis.github.io/api-common-java/${google.api-common.version}/apidocs/</link>
                    </links>
                </configuration>
            </plugin>
            <plugin>
                <groupId>org.apache.maven.plugins</groupId>
                <artifactId>maven-shade-plugin</artifactId>
                <version>3.3.0</version>
            </plugin>
            <plugin>
                <groupId>org.apache.maven.plugins</groupId>
                <artifactId>maven-dependency-plugin</artifactId>
                <configuration>
                    <ignoreNonCompile>true</ignoreNonCompile>
                </configuration>
            </plugin>
        </plugins>
    </build>

    <profiles>
        <profile>
            <id>docFX</id>
            <build>
                <plugins>
                    <plugin>
                        <groupId>org.apache.maven.plugins</groupId>
                        <artifactId>maven-javadoc-plugin</artifactId>
                        <version>3.4.1</version>
                        <configuration>
                            <doclet>com.microsoft.doclet.DocFxDoclet</doclet>
                            <useStandardDocletOptions>false</useStandardDocletOptions>
                            <docletPath>${env.KOKORO_GFILE_DIR}/java-docfx-doclet-1.5.0.jar</docletPath>
                            <additionalOptions>
                                -outputpath ${project.build.directory}/docfx-yml
                                -projectname ${artifactId}
                                <!-- List of excluded packages as regex, separated by a colon-->
                                -excludeclasses com\.google\.cloud\.bigtable\.admin\.v2\.internal\.:com\.google\.cloud\.bigtable\.admin\.v2\.BaseBigtableInstanceAdminClient:com\.google\.cloud\.bigtable\.admin\.v2\.BaseBigtableInstanceAdminSettings:com\.google\.cloud\.bigtable\.admin\.v2\.stub\.GrpcBigtableInstanceAdminCallableFactory:com\.google\.cloud\.bigtable\.admin\.v2\.stub\.GrpcBigtableInstanceAdminStub:com\.google\.cloud\.bigtable\.admin\.v2\.stub\.BigtableInstanceAdminStub:com\.google\.cloud\.bigtable\.admin\.v2\.BaseBigtableTableAdminClient:com\.google\.cloud\.bigtable\.admin\.v2\.BaseBigtableTableAdminSettings:com\.google\.cloud\.bigtable\.admin\.v2\.stub\.GrpcBigtableTableAdminCallableFactory:com\.google\.cloud\.bigtable\.admin\.v2\.stub\.GrpcBigtableTableAdminStub:com\.google\.cloud\.bigtable\.admin\.v2\.stub\.BigtableTableAdminStub:com\.google\.cloud\.bigtable\.admin\.v2\.stub\.EnhancedBigtableTableAdminStub:com\.google\.cloud\.bigtable\.data\.v2\.internal\.:com\.google\.cloud\.bigtable\.data\.v2\.BaseBigtableDataClient:com\.google\.cloud\.bigtable\.data\.v2\.BaseBigtableDataSettings:com\.google\.cloud\.bigtable\.data\.v2\.stub\.BigtableStub:com\.google\.cloud\.bigtable\.data\.v2\.stub\.BigtableStubSettings:com\.google\.cloud\.bigtable\.data\.v2\.stub\.GrpcBigtableStub:com\.google\.cloud\.bigtable\.data\.v2\.stub\.GrpcBigtableCallableFactory:com\.google\.cloud\.bigtable\.data\.v2\.stub\.EnhancedBigtableStub:com\.google\.cloud\.bigtable\.data\.v2\.stub\.mutaterows\.:com\.google\.cloud\.bigtable\.data\.v2\.stub\.readrows\.:com\.google\.cloud\.bigtable\.data\.v2\.stub\.metrics\.
                            </additionalOptions>
                        </configuration>
                        <executions>
                            <execution>
                                <id>aggregate</id>
                                <goals>
                                    <goal>aggregate</goal>
                                </goals>
                            </execution>
                        </executions>
                    </plugin>
                </plugins>
            </build>
        </profile>

        <profile>
            <!-- Shading workaround for IDEs: This project relocates some of its internal dependencies. Since IDEs can't
             resolve the relocated symbols on their own, a workaround is added: first mvn install the shaded module,
             then disable the with-shaded profile to force IDEs to resolve the relocated dependencies from the local
             repository -->
            <id>with-shaded</id>
            <activation>
                <property>
                    <name>!skip-shaded</name>
                </property>
            </activation>
            <modules>
                <module>google-cloud-bigtable-stats</module>
            </modules>
        </profile>
    </profiles>

    <modules>
    <module>google-cloud-bigtable</module>
    <module>grpc-google-cloud-bigtable-admin-v2</module>
    <module>grpc-google-cloud-bigtable-v2</module>
    <module>proto-google-cloud-bigtable-admin-v2</module>
    <module>proto-google-cloud-bigtable-v2</module>
    <module>google-cloud-bigtable-emulator-core</module>
    <module>google-cloud-bigtable-emulator</module>
    <module>google-cloud-bigtable-bom</module>
    <module>google-cloud-bigtable-deps-bom</module>
  </modules>

  </project><|MERGE_RESOLUTION|>--- conflicted
+++ resolved
@@ -4,11 +4,7 @@
 
     <artifactId>google-cloud-bigtable-parent</artifactId>
     <packaging>pom</packaging>
-<<<<<<< HEAD
-    <version>2.11.2-SNAPSHOT</version><!-- {x-version-update:google-cloud-bigtable:current} -->
-=======
     <version>2.17.1-SNAPSHOT</version><!-- {x-version-update:google-cloud-bigtable:current} -->
->>>>>>> cf93932b
     <name>Google Cloud Bigtable Parent</name>
     <url>https://github.com/googleapis/java-bigtable</url>
     <description>
@@ -18,11 +14,7 @@
     <parent>
         <groupId>com.google.cloud</groupId>
         <artifactId>google-cloud-shared-config</artifactId>
-<<<<<<< HEAD
-        <version>1.5.3</version>
-=======
         <version>1.5.5</version>
->>>>>>> cf93932b
         <relativePath/>
     </parent>
 
@@ -161,47 +153,27 @@
             <dependency>
                 <groupId>com.google.api.grpc</groupId>
                 <artifactId>proto-google-cloud-bigtable-v2</artifactId>
-<<<<<<< HEAD
-                <version>2.11.2-SNAPSHOT</version><!-- {x-version-update:proto-google-cloud-bigtable-v2:current} -->
-=======
                 <version>2.17.1-SNAPSHOT</version><!-- {x-version-update:proto-google-cloud-bigtable-v2:current} -->
->>>>>>> cf93932b
             </dependency>
             <dependency>
                 <groupId>com.google.api.grpc</groupId>
                 <artifactId>proto-google-cloud-bigtable-admin-v2</artifactId>
-<<<<<<< HEAD
-                <version>2.11.2-SNAPSHOT</version><!-- {x-version-update:proto-google-cloud-bigtable-admin-v2:current} -->
-=======
                 <version>2.17.1-SNAPSHOT</version><!-- {x-version-update:proto-google-cloud-bigtable-admin-v2:current} -->
->>>>>>> cf93932b
             </dependency>
             <dependency>
                 <groupId>com.google.api.grpc</groupId>
                 <artifactId>grpc-google-cloud-bigtable-v2</artifactId>
-<<<<<<< HEAD
-                <version>2.11.2-SNAPSHOT</version><!-- {x-version-update:grpc-google-cloud-bigtable-v2:current} -->
-=======
                 <version>2.17.1-SNAPSHOT</version><!-- {x-version-update:grpc-google-cloud-bigtable-v2:current} -->
->>>>>>> cf93932b
             </dependency>
             <dependency>
                 <groupId>com.google.api.grpc</groupId>
                 <artifactId>grpc-google-cloud-bigtable-admin-v2</artifactId>
-<<<<<<< HEAD
-                <version>2.11.2-SNAPSHOT</version><!-- {x-version-update:grpc-google-cloud-bigtable-admin-v2:current} -->
-=======
                 <version>2.17.1-SNAPSHOT</version><!-- {x-version-update:grpc-google-cloud-bigtable-admin-v2:current} -->
->>>>>>> cf93932b
             </dependency>
             <dependency>
                 <groupId>com.google.cloud</groupId>
                 <artifactId>google-cloud-bigtable</artifactId>
-<<<<<<< HEAD
-                <version>2.11.2-SNAPSHOT</version><!-- {x-version-update:google-cloud-bigtable:current} -->
-=======
                 <version>2.17.1-SNAPSHOT</version><!-- {x-version-update:google-cloud-bigtable:current} -->
->>>>>>> cf93932b
             </dependency>
             <!-- Test Deps in alphabetical order -->
             <dependency>
@@ -235,11 +207,7 @@
             <dependency>
                 <groupId>org.mockito</groupId>
                 <artifactId>mockito-core</artifactId>
-<<<<<<< HEAD
-                <version>4.7.0</version>
-=======
                 <version>4.9.0</version>
->>>>>>> cf93932b
             </dependency>
         </dependencies>
     </dependencyManagement>
