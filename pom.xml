--- conflicted
+++ resolved
@@ -4,11 +4,7 @@
 
     <artifactId>google-cloud-bigtable-parent</artifactId>
     <packaging>pom</packaging>
-<<<<<<< HEAD
-    <version>2.17.1-SNAPSHOT</version><!-- {x-version-update:google-cloud-bigtable:current} -->
-=======
     <version>2.17.2-SNAPSHOT</version><!-- {x-version-update:google-cloud-bigtable:current} -->
->>>>>>> 0e471161
     <name>Google Cloud Bigtable Parent</name>
     <url>https://github.com/googleapis/java-bigtable</url>
     <description>
@@ -157,47 +153,27 @@
             <dependency>
                 <groupId>com.google.api.grpc</groupId>
                 <artifactId>proto-google-cloud-bigtable-v2</artifactId>
-<<<<<<< HEAD
-                <version>2.17.1-SNAPSHOT</version><!-- {x-version-update:proto-google-cloud-bigtable-v2:current} -->
-=======
                 <version>2.17.2-SNAPSHOT</version><!-- {x-version-update:proto-google-cloud-bigtable-v2:current} -->
->>>>>>> 0e471161
             </dependency>
             <dependency>
                 <groupId>com.google.api.grpc</groupId>
                 <artifactId>proto-google-cloud-bigtable-admin-v2</artifactId>
-<<<<<<< HEAD
-                <version>2.17.1-SNAPSHOT</version><!-- {x-version-update:proto-google-cloud-bigtable-admin-v2:current} -->
-=======
                 <version>2.17.2-SNAPSHOT</version><!-- {x-version-update:proto-google-cloud-bigtable-admin-v2:current} -->
->>>>>>> 0e471161
             </dependency>
             <dependency>
                 <groupId>com.google.api.grpc</groupId>
                 <artifactId>grpc-google-cloud-bigtable-v2</artifactId>
-<<<<<<< HEAD
-                <version>2.17.1-SNAPSHOT</version><!-- {x-version-update:grpc-google-cloud-bigtable-v2:current} -->
-=======
                 <version>2.17.2-SNAPSHOT</version><!-- {x-version-update:grpc-google-cloud-bigtable-v2:current} -->
->>>>>>> 0e471161
             </dependency>
             <dependency>
                 <groupId>com.google.api.grpc</groupId>
                 <artifactId>grpc-google-cloud-bigtable-admin-v2</artifactId>
-<<<<<<< HEAD
-                <version>2.17.1-SNAPSHOT</version><!-- {x-version-update:grpc-google-cloud-bigtable-admin-v2:current} -->
-=======
                 <version>2.17.2-SNAPSHOT</version><!-- {x-version-update:grpc-google-cloud-bigtable-admin-v2:current} -->
->>>>>>> 0e471161
             </dependency>
             <dependency>
                 <groupId>com.google.cloud</groupId>
                 <artifactId>google-cloud-bigtable</artifactId>
-<<<<<<< HEAD
-                <version>2.17.1-SNAPSHOT</version><!-- {x-version-update:google-cloud-bigtable:current} -->
-=======
                 <version>2.17.2-SNAPSHOT</version><!-- {x-version-update:google-cloud-bigtable:current} -->
->>>>>>> 0e471161
             </dependency>
             <!-- Test Deps in alphabetical order -->
             <dependency>
@@ -231,11 +207,7 @@
             <dependency>
                 <groupId>org.mockito</groupId>
                 <artifactId>mockito-core</artifactId>
-<<<<<<< HEAD
-                <version>4.9.0</version>
-=======
                 <version>4.11.0</version>
->>>>>>> 0e471161
             </dependency>
         </dependencies>
     </dependencyManagement>
