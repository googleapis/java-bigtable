--- conflicted
+++ resolved
@@ -79,11 +79,7 @@
       <dependency>
         <groupId>com.google.cloud</groupId>
         <artifactId>google-cloud-shared-dependencies</artifactId>
-<<<<<<< HEAD
-        <version>0.8.0</version>
-=======
         <version>0.8.1</version>
->>>>>>> 7b7b2f26
         <type>pom</type>
         <scope>import</scope>
       </dependency>
