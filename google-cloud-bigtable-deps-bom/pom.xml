<?xml version="1.0" encoding="UTF-8"?>
<project xmlns="http://maven.apache.org/POM/4.0.0"
  xmlns:xsi="http://www.w3.org/2001/XMLSchema-instance"
  xsi:schemaLocation="http://maven.apache.org/POM/4.0.0 http://maven.apache.org/xsd/maven-4.0.0.xsd">
  <modelVersion>4.0.0</modelVersion>

  <parent>
    <groupId>com.google.cloud</groupId>
    <artifactId>google-cloud-shared-config</artifactId>
    <version>1.7.1</version>
    <relativePath/>
  </parent>

  <groupId>com.google.cloud</groupId>
  <artifactId>google-cloud-bigtable-deps-bom</artifactId>
  <version>2.31.1-SNAPSHOT</version><!-- {x-version-update:google-cloud-bigtable:current} -->

  <packaging>pom</packaging>
  <description>
    A BOM that describes all of the dependencies used by google-cloud-bigtable. It's
    mainly intended to be used by java-bigtable-hbase to align dependencies
  </description>

  <organization>
    <name>Google LLC</name>
  </organization>

  <developers>
    <developer>
      <id>igorberstein</id>
      <name>Igor Bernstein</name>
      <email>igorbernstein@google.com</email>
      <organization>Google LLC</organization>
      <roles>
        <role>Developer</role>
      </roles>
    </developer>
    <developer>
      <id>kolea2</id>
      <name>Kristen O'Leary</name>
      <email>kaoleary@google.com</email>
      <organization>Google LLC</organization>
      <roles>
        <role>Developer</role>
      </roles>
    </developer>
  </developers>

  <scm>
    <connection>scm:git:https://github.com/googleapis/java-bigtable.git</connection>
    <developerConnection>scm:git:git@github.com:googleapis/java-bigtable.git</developerConnection>
    <url>https://github.com/googleapis/java-bigtable</url>
  </scm>


  <licenses>
    <license>
      <name>The Apache Software License, Version 2.0</name>
      <url>http://www.apache.org/licenses/LICENSE-2.0.txt</url>
      <distribution>repo</distribution>
    </license>
  </licenses>

  <dependencyManagement>
    <dependencies>
      <dependency>
        <groupId>com.google.cloud</groupId>
        <artifactId>gapic-libraries-bom</artifactId>
        <version>1.27.0</version>
        <type>pom</type>
        <scope>import</scope>
      </dependency>
      <dependency>
        <groupId>com.google.cloud</groupId>
        <artifactId>google-cloud-shared-dependencies</artifactId>
        <version>3.21.0</version>
        <type>pom</type>
        <scope>import</scope>
      </dependency>
      <dependency>
        <groupId>io.opentelemetry</groupId>
        <artifactId>opentelemetry-bom</artifactId>
<<<<<<< HEAD
        <version>1.27.0</version>
=======
        <version>1.34.1</version>
>>>>>>> 043d551f
        <type>pom</type>
        <scope>import</scope>
      </dependency>
    </dependencies>
  </dependencyManagement>

  <build>
    <plugins>
      <plugin>
        <groupId>org.apache.maven.plugins</groupId>
        <artifactId>maven-checkstyle-plugin</artifactId>
        <configuration>
          <skip>true</skip>
        </configuration>
      </plugin>

      <!-- Using maven site plugin only as a hook for javadoc:aggregate, don't need the reports -->
      <plugin>
        <groupId>org.apache.maven.plugins</groupId>
        <artifactId>maven-site-plugin</artifactId>

        <configuration>
          <generateReports>false</generateReports>
        </configuration>
      </plugin>
    </plugins>
  </build>
</project><|MERGE_RESOLUTION|>--- conflicted
+++ resolved
@@ -80,11 +80,7 @@
       <dependency>
         <groupId>io.opentelemetry</groupId>
         <artifactId>opentelemetry-bom</artifactId>
-<<<<<<< HEAD
-        <version>1.27.0</version>
-=======
         <version>1.34.1</version>
->>>>>>> 043d551f
         <type>pom</type>
         <scope>import</scope>
       </dependency>
