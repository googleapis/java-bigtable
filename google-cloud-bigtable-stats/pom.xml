<?xml version="1.0" encoding="UTF-8"?>
<project xmlns="http://maven.apache.org/POM/4.0.0"
         xmlns:xsi="http://www.w3.org/2001/XMLSchema-instance"
         xsi:schemaLocation="http://maven.apache.org/POM/4.0.0 http://maven.apache.org/xsd/maven-4.0.0.xsd">
    <parent>
        <groupId>com.google.cloud</groupId>
        <artifactId>google-cloud-bigtable-parent</artifactId>
<<<<<<< HEAD
        <version>2.17.1-SNAPSHOT</version><!-- {x-version-update:google-cloud-bigtable:current} -->
=======
        <version>2.17.2-SNAPSHOT</version><!-- {x-version-update:google-cloud-bigtable:current} -->
>>>>>>> 0e471161
    </parent>
    <modelVersion>4.0.0</modelVersion>

    <!-- This module is a workaround to support and publish built-in metrics to cloud monitoring
        through Stackdriver. Built-in metrics will be implemented with shaded OpenCensus so it won't interfere with
        customer's application metrics. -->
    <artifactId>google-cloud-bigtable-stats</artifactId>
<<<<<<< HEAD
    <version>2.17.1-SNAPSHOT</version><!-- {x-version-update:google-cloud-bigtable:current} -->
=======
    <version>2.17.2-SNAPSHOT</version><!-- {x-version-update:google-cloud-bigtable:current} -->
>>>>>>> 0e471161
    <description>Experimental project to shade OpenCensus dependencies.</description>

    <properties>
        <cloud.monitoring.version>3.4.1</cloud.monitoring.version>
    </properties>

    <dependencyManagement>
        <dependencies>
            <dependency>
                <groupId>com.google.cloud</groupId>
                <artifactId>google-cloud-bigtable-deps-bom</artifactId>
<<<<<<< HEAD
                <version>2.17.1-SNAPSHOT</version><!-- {x-version-update:google-cloud-bigtable:current} -->
=======
                <version>2.17.2-SNAPSHOT</version><!-- {x-version-update:google-cloud-bigtable:current} -->
>>>>>>> 0e471161
                <type>pom</type>
                <scope>import</scope>
            </dependency>
        </dependencies>
    </dependencyManagement>

    <dependencies>
        <!-- opencensus dependencies -->
        <dependency>
            <groupId>io.opencensus</groupId>
            <artifactId>opencensus-api</artifactId>
        </dependency>
        <dependency>
            <groupId>io.opencensus</groupId>
            <artifactId>opencensus-exporter-stats-stackdriver</artifactId>
        </dependency>
        <dependency>
            <groupId>io.opencensus</groupId>
            <artifactId>opencensus-impl</artifactId>
            <scope>runtime</scope>
        </dependency>

        <!-- cloud monitoring dependencies -->
        <dependency>
            <groupId>com.google.cloud</groupId>
            <artifactId>google-cloud-monitoring</artifactId>
            <!-- Excluding unused transitive dependencies to avoid conflict in google-cloud-bigtable -->
            <exclusions>
                <exclusion>
                    <groupId>com.google.http-client</groupId>
                    <artifactId>google-http-client-gson</artifactId>
                </exclusion>
                <exclusion>
                    <groupId>com.google.http-client</groupId>
                    <artifactId>google-http-client</artifactId>
                </exclusion>
                <exclusion>
                    <!-- using the perfmark version in opencensus -->
                    <groupId>io.perfmark</groupId>
                    <artifactId>perfmark-api</artifactId>
                </exclusion>
            </exclusions>
        </dependency>
        <dependency>
            <groupId>com.google.api.grpc</groupId>
            <artifactId>proto-google-cloud-monitoring-v3</artifactId>
        </dependency>
        <dependency>
            <groupId>com.google.api.grpc</groupId>
            <artifactId>proto-google-common-protos</artifactId>
        </dependency>
        <dependency>
            <groupId>com.google.auth</groupId>
            <artifactId>google-auth-library-credentials</artifactId>
        </dependency>
        <dependency>
            <groupId>com.google.api</groupId>
            <artifactId>gax</artifactId>
            <!-- exclude these dependencies since they are not used and are causing conflict in google-cloud-bigtable -->
            <exclusions>
                <exclusion>
                    <groupId>com.google.http-client</groupId>
                    <artifactId>google-http-client</artifactId>
                </exclusion>
                <exclusion>
                    <groupId>com.google.http-client</groupId>
                    <artifactId>google-http-client-gson</artifactId>
                </exclusion>
            </exclusions>
        </dependency>
        <dependency>
            <groupId>com.google.api</groupId>
            <artifactId>api-common</artifactId>
        </dependency>
        <dependency>
            <groupId>com.google.api</groupId>
            <artifactId>gax-grpc</artifactId>
        </dependency>
        <dependency>
            <groupId>com.google.protobuf</groupId>
            <artifactId>protobuf-java</artifactId>
        </dependency>
        <dependency>
            <groupId>com.google.guava</groupId>
            <artifactId>guava</artifactId>
        </dependency>
        <dependency>
            <groupId>org.threeten</groupId>
            <artifactId>threetenbp</artifactId>
        </dependency>
        <dependency>
            <groupId>com.google.code.findbugs</groupId>
            <artifactId>jsr305</artifactId>
        </dependency>

        <!-- runtime dependency for native image integration test -->
        <dependency>
            <groupId>com.google.http-client</groupId>
            <artifactId>google-http-client</artifactId>
            <scope>runtime</scope>
        </dependency>

        <!-- test dependencies -->
        <dependency>
            <groupId>com.google.truth</groupId>
            <artifactId>truth</artifactId>
            <scope>test</scope>
        </dependency>
        <dependency>
            <groupId>junit</groupId>
            <artifactId>junit</artifactId>
            <scope>test</scope>
        </dependency>
        <dependency>
            <groupId>org.mockito</groupId>
            <artifactId>mockito-core</artifactId>
            <scope>test</scope>
        </dependency>
    </dependencies>

    <build>
        <plugins>
            <plugin>
                <groupId>org.apache.maven.plugins</groupId>
                <artifactId>maven-shade-plugin</artifactId>
                <version>3.2.4</version>
                <executions>
                    <execution>
                        <phase>package</phase>
                        <goals>
                            <goal>shade</goal>
                        </goals>
                        <configuration>
                            <shadedArtifactAttached>false</shadedArtifactAttached>
                            <promoteTransitiveDependencies>true</promoteTransitiveDependencies>
                            <artifactSet>
                                <!-- The included groups should be in sync with the included groups defined in license-maven-plugin -->
                                <includes>
                                    <include>io.opencensus:*</include>
                                </includes>
                            </artifactSet>
                            <relocations>
                                <relocation>
                                    <pattern>io.opencensus</pattern>
                                    <shadedPattern>
                                        com.google.bigtable.veneer.repackaged.io.opencensus
                                    </shadedPattern>
                                </relocation>
                            </relocations>
                            <transformers>
                                <transformer
                                        implementation="org.apache.maven.plugins.shade.resource.ApacheLicenseResourceTransformer"/>
                                <transformer
                                        implementation="org.apache.maven.plugins.shade.resource.ApacheNoticeResourceTransformer"/>
                                <transformer implementation="org.apache.maven.plugins.shade.resource.ServicesResourceTransformer" />
                            </transformers>
                        </configuration>
                    </execution>
                </executions>
            </plugin>
            <plugin>
                <groupId>org.apache.maven.plugins</groupId>
                <artifactId>maven-dependency-plugin</artifactId>
                <version>3.4.0</version>
                <!-- Ignore opencensus-exporter-metrics-util and opencensus-exporter-stats-stackdriver from -->
                <!-- dependency analyze. opencensus-exporter-metrics-util is a transitive dependency from  -->
                <!-- opencensus-exporter-stats-stackdriver but it's not defined in java-shared-dependencies. -->
                <!-- To make the opencensus version consistent, only include opencensus-exporter-stats-stackdriver -->
                <!-- until opencensus-exporter-metrics-util is added to java-shared-dependencies. -->
                <configuration>
                    <ignoredDependencies>
                        <ignoredDependency>io.opencensus:opencensus-exporter-metrics-util:*</ignoredDependency>
                        <ignoredDependency>io.opencensus:opencensus-exporter-stats-stackdriver:*</ignoredDependency>
                    </ignoredDependencies>
                </configuration>
            </plugin>
            <plugin>
                <groupId>org.codehaus.mojo</groupId>
                <artifactId>clirr-maven-plugin</artifactId>
                <configuration>
                    <excludes>
                        <exclude>com/google/bigtable/veneer/repackaged/**</exclude>
                    </excludes>
                </configuration>
            </plugin>
            <plugin>
                <groupId>org.apache.maven.plugins</groupId>
                <artifactId>maven-enforcer-plugin</artifactId>
                <executions>
                    <execution>
                        <id>enforce-version-consistency</id>
                        <goals>
                            <goal>enforce</goal>
                        </goals>
                        <configuration>
                            <rules>
                                <bannedDependencies>
                                    <includes>
                                        <!-- gax-grpc transitvely brings in opencensus-proto, which the latest version is 0.2.0-->
                                        <!-- Only allow 0.2.0 for opencensus-proto and then the latest version (currently 0.31.1) for all other modules-->
                                        <!-- this will need to be updated whenever the opencensus version gets updated -->
                                        <dependency>io.opencensus:*:[0.31.1]</dependency>
                                        <dependency>io.opencensus:opencensus-proto:[0.2.0]</dependency>
                                    </includes>
                                </bannedDependencies>
                            </rules>
                        </configuration>
                    </execution>
                </executions>
            </plugin>
            <plugin>
                <groupId>org.codehaus.mojo</groupId>
                <artifactId>license-maven-plugin</artifactId>
                <version>2.0.0</version>
                <executions>
                    <execution>
                        <id>default-cli</id>
                        <phase>generate-resources</phase>
                        <goals>
                            <goal>add-third-party</goal>
                        </goals>
                        <configuration>
                            <excludedScopes>test</excludedScopes>
                            <!-- The included groups should be in sync with the included groups defined in maven-shade-plugin -->
                            <includedGroups>io.opencensus:*</includedGroups>
                            <generateBundle>true</generateBundle>
                        </configuration>
                    </execution>
                </executions>
            </plugin>
        </plugins>
    </build>
</project><|MERGE_RESOLUTION|>--- conflicted
+++ resolved
@@ -5,11 +5,7 @@
     <parent>
         <groupId>com.google.cloud</groupId>
         <artifactId>google-cloud-bigtable-parent</artifactId>
-<<<<<<< HEAD
-        <version>2.17.1-SNAPSHOT</version><!-- {x-version-update:google-cloud-bigtable:current} -->
-=======
         <version>2.17.2-SNAPSHOT</version><!-- {x-version-update:google-cloud-bigtable:current} -->
->>>>>>> 0e471161
     </parent>
     <modelVersion>4.0.0</modelVersion>
 
@@ -17,11 +13,7 @@
         through Stackdriver. Built-in metrics will be implemented with shaded OpenCensus so it won't interfere with
         customer's application metrics. -->
     <artifactId>google-cloud-bigtable-stats</artifactId>
-<<<<<<< HEAD
-    <version>2.17.1-SNAPSHOT</version><!-- {x-version-update:google-cloud-bigtable:current} -->
-=======
     <version>2.17.2-SNAPSHOT</version><!-- {x-version-update:google-cloud-bigtable:current} -->
->>>>>>> 0e471161
     <description>Experimental project to shade OpenCensus dependencies.</description>
 
     <properties>
@@ -33,11 +25,7 @@
             <dependency>
                 <groupId>com.google.cloud</groupId>
                 <artifactId>google-cloud-bigtable-deps-bom</artifactId>
-<<<<<<< HEAD
-                <version>2.17.1-SNAPSHOT</version><!-- {x-version-update:google-cloud-bigtable:current} -->
-=======
                 <version>2.17.2-SNAPSHOT</version><!-- {x-version-update:google-cloud-bigtable:current} -->
->>>>>>> 0e471161
                 <type>pom</type>
                 <scope>import</scope>
             </dependency>
